#!/usr/bin/env python3


__author__ = ('Francesco Asnicar (f.asnicar@unitn.it), '
              'Francesco Beghini (francesco.beghini@unitn.it), '
              'Mattia Bolzan (mattia.bolzan@unitn.it), '
              'Nicola Segata (nicola.segata@unitn.it)')
__version__ = '0.16'
__date__ = '3 May 2018'


import os
import sys
import glob
import shutil
import argparse as ap
import configparser as cp
import subprocess as sb
import multiprocessing as mp
from Bio import SeqIO  # Biopython requires NumPy
from Bio.Seq import Seq
from Bio.SeqRecord import SeqRecord
from Bio import AlignIO
from Bio.Align import MultipleSeqAlignment
from collections import Counter
import bz2
import math
import re
import time
import pickle
from itertools import combinations
import dendropy  # DendroPy
from urllib.request import urlretrieve
import tarfile
import hashlib
import gzip


if sys.version_info[0] < 3:
    raise Exception("Not running Python3")


CONFIG_SECTIONS_MANDATORY = [['map_dna', 'map_aa'], ['msa'], ['tree1']]
CONFIG_SECTIONS_ALL = ['map_dna', 'map_aa', 'msa', 'trim', 'gene_tree1', 'gene_tree2',
                       'tree1', 'tree2']
CONFIG_OPTIONS_MANDATORY = [['program_name'], ['command_line']]
CONFIG_OPTIONS_ALL = ['program_name', 'params', 'threads', 'input', 'database',
                      'output_path', 'output', 'version', 'environment', 'command_line']
CONFIG_OPTIONS_TO_EXCLUDE = ['version', 'environment']
INPUT_FOLDER = 'input/'
# DATA_FOLDER = 'data/'
DATABASES_FOLDER = 'databases/'
SUBMAT_FOLDER = 'substitution_matrices/'
CONFIG_FOLDER = 'configs/'
# OUTPUT_FOLDER = 'output/'
OUTPUT_FOLDER = ''
MIN_NUM_PROTEINS = 1
MIN_LEN_PROTEIN = 50
MIN_NUM_MARKERS = 0
DB_TYPE_CHOICES = ['n', 'a']
TRIM_CHOICES = ['gappy', 'not_variant', 'greedy']
SUBSAMPLE_CHOICES = ['phylophlan', 'onethousand', 'sevenhundred', 'fivehundred',
                     'threehundred', 'onehundred', 'fifty', 'twentyfive']
SCORING_FUNCTION_CHOICES = ['trident', 'muscle']
DIVERSITY_CHOICES = ['low', 'medium', 'high']
MIN_NUM_ENTRIES = 4
GENOME_EXTENSION = '.fna'
PROTEOME_EXTENSION = '.faa'
NOT_VARIANT_THRESHOLD = 0.99
FRAGMENTARY_THRESHOLD = 0.85
UNKNOWN_FRACTION = 0.3
DATABASE_DOWNLOAD_URL = "https://bitbucket.org/nsegata/phylophlan/downloads/"


def info(s, init_new_line=False, exit=False, exit_value=0):
    if init_new_line:
        sys.stdout.write('\n')

    sys.stdout.write('{}'.format(s))
    sys.stdout.flush()

    if exit:
        sys.exit(exit_value)


def error(s, init_new_line=False, exit=False, exit_value=1):
    if init_new_line:
        sys.stderr.write('\n')

    sys.stderr.write('[e] {}\n'.format(s))
    sys.stderr.flush()

    if exit:
        sys.exit(exit_value)


def read_params():
    p = ap.ArgumentParser(description='',
                          epilog='',
                          formatter_class=ap.ArgumentDefaultsHelpFormatter)

    group = p.add_mutually_exclusive_group()
    group.add_argument('-i', '--input', metavar='PROJECT_NAME', type=str, default=None,
                       help="Build a phylogenetic tree using only genomes and/or proteomes provided by "
                            "the user")
    group.add_argument('-c', '--clean', metavar='PROJECT_NAME', type=str, default=None,
                       help="Clean the output and partial data produced for the "
                            "specified project")

    p.add_argument('-d', '--database', type=str, default=None,
                   help="The name of the database of markers to use.")
    p.add_argument('-t', '--db_type', default=None, choices=DB_TYPE_CHOICES,
                   help=("Specify the type of the database of markers, where 'n' stands for "
                         "nucleotides and 'a' for amino acids. If not specified, PhyloPhlAn2 "
                         "will automatically detect the type of database"))
    p.add_argument('-f', '--config_file', type=str, default=None,
                   help="The configuration file to load. "
                        "Four ready-to-use configuration files are already available in the configs folder")

    group = p.add_mutually_exclusive_group()
    group.add_argument('--diversity', default=None, choices=DIVERSITY_CHOICES,
<<<<<<< HEAD
                       help=('Specify the "diversity" of phylogeny to build in order to '
                             'automatically adjust some parameters. Values can be: '
                             '"low": for genus-/species-/strain-level phylogenies; '
                             '"medium": for class-/order-level phylogenies; '
=======
                       help=('Specify to PhyloPhlAn2 how diverse are the input genomes/proteomes;'
                             '"low": for species-strain level phylogenies;'
                             '"medium": for genus-family level phylogenies;'
>>>>>>> d38ec864
                             '"high": for tree-of-life size phylogenies'))
    group.add_argument('--meta', action='store_true', default=False, help="")

    group = p.add_mutually_exclusive_group()
    group.add_argument('--accurate', action='store_true', default=False,
<<<<<<< HEAD
                       help=('If specified will set some parameters that should provide a '
                             'more accurate phylogeny reconstruction. Affected parameters '
                             'vary depending also on the "--diversity" parameter'))
    group.add_argument('--fast', action='store_true', default=False,
                       help=('If specified will set some parameters that should provide a '
                             'faster phylogeny reconstruction. Affected parameters vary '
                             'depending also on the "--diversity" parameter'))
=======
                       help="If specified, it will set some parameters that should provide a more accurate "
                            "phylogeny reconstruction. "
                            "If not specified, PhyloPhlAn 2.0 will automatically run with this option. "
                            "Check the tutorial on bitbucket to see which parameters are affected")
    group.add_argument('--fast', action='store_true', default=False,
                       help="If specified will set some parameters that should provide a faster "
                            "phylogeny reconstruction. "
                            "Check the tutorial on bitbucket to see which parameters are affected")
>>>>>>> d38ec864

    p.add_argument('--clean_all', action='store_true', default=False,
                   help=("Remove all installation and database files that are "
                         "automatically generated at the first run of the PhyloPhlAn2"))
    p.add_argument('--database_list', action='store_true', default=False,
                   help=("List of all the available databases that can "
                         "be specified with the -d (or --database) option"))
    p.add_argument('-s', '--submat', type=str, default=None,
                   help="Specify the substitution matrix to use")
    p.add_argument('--submat_list', action='store_true', default=False,
                   help=("List of all the available substitution matrices that can "
                         "be specified with the -s (or --submat) option"))
    p.add_argument('--nproc', type=int, default=1, help="The number of CPUs to use")
    p.add_argument('--min_num_proteins', type=int, default=None,
                   help=("Proteomes (.faa) with less than this number of proteins will "
                         "be discarded"))
    p.add_argument('--min_len_protein', type=int, default=MIN_LEN_PROTEIN,
                   help="Proteins in proteomes (.faa) shorter than this value will be discarded")
    p.add_argument('--min_num_markers', type=int, default=MIN_NUM_MARKERS,
                   help="Input genomes or proteomes that map to less than the specified "
                        "number of markers will be discarded")
    p.add_argument('--trim', default=None, choices=TRIM_CHOICES,
                   help=("Specify which type of trimming to perform. "
                         "'gappy' will use what specified in the 'trim' section of the configuration "
                         "file to remove gappy columns (suggested, trimal --gappyout); "
                         "'not_variant' will remove columns that have at least one amino "
                         "acid appearing above a certain threshold (see '--not_variant_threshold' parameter)"
                         "'greedy' performs both 'gappy' and 'not_variant'" 
                         "Default is 'None'. In this case, the trimming step will not be performed"))
    p.add_argument('--not_variant_threshold', type=float,
                   default=NOT_VARIANT_THRESHOLD,
                   help=("Specify the value used to consider a column not variant when "
                         "'--trim not_variant' is specified. Default is '0.95'"))
    p.add_argument('--subsample', default=None, choices=SUBSAMPLE_CHOICES,
                   help=("Specify which function to use to compute the number of positions "
                         "to retain from single marker MSAs for the concatenated MSA. "
                         "'phylophlan' compute the number of position for each marker as "
                         "in PhyloPhlAn (almost!) (works only when --database phylophlan); "
                         "'onethousand' return the top 1000 positions; 'sevenhundred' return "
                         "the top 700; 'fivehundred' return the top 500; 'threehundred' "
                         "return the top 300; 'onehundred' return the top 100 positions; "
                         "'fifty' return the top 50 positions; 'twentyfive' return the top "
                         "25 positions; None, the complete alignment will be used"))
    p.add_argument('--unknown_fraction', type=float, default=UNKNOWN_FRACTION,
                   help=("Define the amount of unknowns ('X' and '-') allowed in each "
                         "column of the MSA of the markers"))
    p.add_argument('--scoring_function', default=None,
                   choices=SCORING_FUNCTION_CHOICES,
                   help=("Specify which scoring function to use to evaluate columns in "
                         "the MSA results"))
    p.add_argument('--sort', action='store_true', default=False,
                   help="If specified, the markers will be ordered. "
                   "When using the PhyloPhlAn database, it will be automatically set to 'True'")
    p.add_argument('--remove_fragmentary_entries', action='store_true', default=False,
                   help=("If specified the MSAs will be checked and cleaned from fragmentary "
                         "entries. See --fragmentary_threshold for the threshold values "
                         "above which an entry will be considered fragmentary"))
    p.add_argument('--fragmentary_threshold', type=float,
                   default=FRAGMENTARY_THRESHOLD,
                   help=("The fraction of gaps in the MSA to be considered fragmentary and "
                         "hence discarded"))
    p.add_argument('--min_num_entries', type=int, default=MIN_NUM_ENTRIES,
                   help=("The minimum number of entries to be present for each of the "
                         "markers in the database"))
    p.add_argument('--maas', type=str, default=None,
                   help=("Select a mapping file that specify the substitution model of "
                         "amino acid to use for each of the markers for the gene tree "
                         "reconstruction. File must be tab-separated"))
    p.add_argument('--remove_only_gaps_entries', action='store_true', default=False,
                   help=("If specified, entries in the MSAs composed only of gaps ('-') will be "
                         "removed. This is equivalent to specify '--remove_fragmentary_entries "
                         "--fragmentary_threshold 1'"))
    p.add_argument('--mutation_rates', action='store_true', default=False,
                   help=("If specified will produced a mutation rates table for each of "
                         "the aligned markers"))

    group = p.add_argument_group(title="Folder paths",
                                 description="Parameters for setting the folders location")
    group.add_argument('--input_folder', type=str, default=INPUT_FOLDER,
                       help="Path to the folder containing the input data")
    group.add_argument('--data_folder', type=str, default=None,
                       help=('Path to the folder where to store the intermediate files, '
                             'default is "tmp" inside the project\'s output folder'))
    group.add_argument('--databases_folder', type=str, default=DATABASES_FOLDER,
                       help="Path to the folder that contains the database files")
    group.add_argument('--submat_folder', type=str, default=SUBMAT_FOLDER,
                       help=("Path to the folder containing the substitution matrices to "
                             "use to compute the column score for the subsampling step"))
    group.add_argument('--output_folder', type=str, default=OUTPUT_FOLDER,
                       help="Path to the output folder where to save the results")

    group = p.add_argument_group(title="Filename extensions",
                                 description=("Parameters for setting the extensions of "
                                              "the input files"))
    group.add_argument('--genome_extension', type=str,
                       default=GENOME_EXTENSION,
                       help="Set the extension for the genomes in your inputs")
    group.add_argument('--proteome_extension', type=str,
                       default=PROTEOME_EXTENSION,
                       help="Set the extension for the proteomes in your inputs")

    p.add_argument('--verbose', action='store_true', default=False,
                   help="Makes PhyloPhlAn2 verbose")
    p.add_argument('-v', '--version', action='version',
                   version='PhyloPhlAn version {} ({})'.format(__version__, __date__),
                   help="Prints the current PhyloPhlAn2 version")

    return p.parse_args()


def read_configs(config_file, verbose=False):
    configs = {}
    config = cp.ConfigParser()
    config.read(config_file)

    if verbose:
        info('Reading configuration file "{}"\n'.format(config_file))

    for section in config.sections():  # "DEFAULT" section not included!
        configs[section.lower()] = {}

        for option in config[section]:
            configs[section.lower()][option.lower()] = config[section][option]

    return configs


def check_args(args, command_line_arguments, verbose=True):
    args.databases_folder = os.path.join(args.databases_folder)
    args.submat_folder = os.path.join(args.submat_folder)

    if args.clean_all:
        check_and_create_folder(args.databases_folder, exit=True, verbose=verbose)
        return None
    elif args.database_list:
        database_list(args.databases_folder, exit=True)
    elif args.submat_list:
        submat_list(args.submat_folder, exit=True)
    elif (not args.input) and (not args.clean):
        error('either -i/--input or -c/--clean must be specified', exit=True)
    elif not args.database:
        error('-d/--database must be specified')
        database_list(args.databases_folder, exit=True)
    # elif not args.db_type:
    #     error('-t (or --db_type) must be specified', exit=True)

    input_folder_setted = False

    if args.input:
        if os.path.isdir(args.input):
            if '--input_folder' not in command_line_arguments:
                input_folder_setted = True
                args.input_folder = os.path.dirname(os.path.abspath(args.input))
                args.input = os.path.basename(os.path.abspath(args.input))

                if verbose:
                    info('Automatically setting "input={}" and "input_folder={}"\n'
                         .format(args.input, args.input_folder))
            else:
                error('--input_folder is specified and the -i/--input is a path to a folder',
                      exit=True)

        project_name = args.input
    elif args.clean:
        if os.path.isdir(args.clean):
            if '--input_folder' not in command_line_arguments:
                input_folder_setted = True
                args.input_folder = os.path.dirname(os.path.abspath(args.clean))
                args.clean = os.path.basename(os.path.abspath(args.clean))

                if verbose:
                    info('Automatically setting "clean={}" and "input_folder={}"\n'
                         .format(args.input, args.input_folder))
            else:
                error('--input_folder is specified and the -c/--clean is a path to a folder',
                      exit=True)

        project_name = args.clean

    if input_folder_setted:
        args.input_folder = os.path.join(args.input_folder, project_name)

    args.output_folder = os.path.join(args.output_folder, project_name + '_' + args.database)

    if not args.data_folder:
        args.data_folder = os.path.join(args.output_folder, 'tmp')

    if args.clean:
        check_and_create_folder(args.data_folder, exit=True, verbose=verbose)
        check_and_create_folder(args.output_folder, exit=True, verbose=verbose)
        return None

    check_and_create_folder(args.input_folder, exit=True, verbose=verbose)
    check_and_create_folder(args.databases_folder, create=True, exit=True, verbose=verbose)
    check_and_create_folder(args.output_folder, create=True, exit=True, verbose=verbose)
    check_and_create_folder(args.data_folder, create=True, exit=True, verbose=verbose)

    if not args.genome_extension.startswith('.'):
        args.genome_extension = '.' + args.genome_extension

    if args.genome_extension.endswith('.'):
        args.genome_extension = args.genome_extension[:-1]

    if not args.proteome_extension.startswith('.'):
        args.proteome_extension = '.' + args.proteome_extension

    if args.proteome_extension.endswith('.'):
        args.proteome_extension = args.proteome_extension[:-1]

    # if both --accurate and --fast are not specified, then go with accurate
    if (not args.accurate) and (not args.fast):
        args.accurate = True

    # set pre-config params
    trim = None
    submat = None
    subsample = None
    scoring_function = None
    fragmentary_threshold = None
    not_variant_threshold = None

    if args.diversity == 'low':
        if args.accurate:
            trim = 'gappy'
            remove_fragmentary_entries = True
            fragmentary_threshold = 0.85

        if args.fast:
            trim = 'gappy'
            submat = 'pfasum60'
            subsample = 'onehundred'
            scoring_function = 'trident'
            remove_fragmentary_entries = True
            fragmentary_threshold = 0.85

    if args.diversity == 'medium':
        if args.accurate:
            trim = 'gappy'
            submat = 'pfasum60'
            subsample = 'fifty'
            scoring_function = 'trident'
            remove_fragmentary_entries = True
            fragmentary_threshold = 0.85

        if args.fast:
            trim = 'greedy'
            submat = 'pfasum60'
            subsample = 'twentyfive'
            scoring_function = 'trident'
            remove_fragmentary_entries = True
            fragmentary_threshold = 0.75
            not_variant_threshold = 0.99

    if args.diversity == 'high':
        if args.accurate:
            trim = 'greedy'
            submat = 'pfasum60'
            subsample = 'twentyfive'
            scoring_function = 'trident'
            remove_fragmentary_entries = True
            fragmentary_threshold = 0.75
            not_variant_threshold = 0.97

        if args.fast:
            trim = 'greedy'
            submat = 'pfasum60'
            subsample = 'phylophlan'
            scoring_function = 'trident'
            remove_fragmentary_entries = True
            fragmentary_threshold = 0.65
            not_variant_threshold = 0.95

    if args.meta:  # params for phylogenetic placement of metagenomic contigs
        pass

    if verbose:
        info('"{}" preset\n'.format('meta' if args.meta else
                                    '{}-{}'.format(args.diversity,
                                                   'accurate' if args.accurate else
                                                   'fast' if args.fast else 'none')))

    # check subsample settings with pre-config ones
    if args.subsample:
        if '--subsample' in command_line_arguments:
            if (args.database != 'phylophlan') and (args.subsample == 'phylophlan'):
                error('scoring function "phylophlan" is compatible only with "phylophlan" '
                      'database', exit=True)
    elif subsample:
        args.subsample = subsample

    # check database settings
    if (args.database == 'phylophlan') and (not args.sort):
        args.sort = True

        if verbose:
            info('Setting "sort={}" because "database={}"\n'.format(args.sort,
                                                                    args.database))
    # check min_num_proteins settings
    if not args.min_num_proteins:
        if args.database == 'phylophlan':
            args.min_num_proteins = 100

            if verbose:
                info('Setting "min_num_proteins={}" since no value has been specified and '
                     'the "database={}"\n'.format(args.min_num_proteins, args.database))
        elif args.database == 'amphora2':
            args.min_num_proteins = 34

            if verbose:
                info('Setting "min_num_proteins={}" since no value has been specified and '
                     'the "database={}"\n'.format(args.min_num_proteins, args.database))
        else:
            args.min_num_proteins = MIN_NUM_PROTEINS

    # check not_variant_threshold settings
    if not_variant_threshold and ('--not_variant_threshold' not in command_line_arguments):
        args.not_variant_threshold = not_variant_threshold

    # check fragmentary_threshold settings
    if fragmentary_threshold and ('--fragmentary_threshold' not in command_line_arguments):
        args.fragmentary_threshold = fragmentary_threshold

    # check remove_only_gaps_entries settings
    if args.remove_only_gaps_entries:
        args.fragmentary_threshold = 1.0

        if args.remove_fragmentary_entries:
            args.fragmentary_threshold = min(FRAGMENTARY_THRESHOLD, args.fragmentary_threshold)
            info('[w] both "--remove_only_gaps_entries" and '
                 '"--remove_fragmentary_entries" have been specified, setting '
                 '"fragmentary_threshold={}"\n'.format(args.fragmentary_threshold))

    # check trim settings
    if trim and ('--trim' not in command_line_arguments):
        args.trim = trim

    # check submat settings
    if submat and (('-s' not in command_line_arguments) or
                   ('--submat' not in command_line_arguments)):
        args.submat = submat

    # checking configuration file
    if not args.config_file:
        error('-f (or --config_file) must be specified')
        config_list(CONFIG_FOLDER, exit=True, exit_value=1)
    elif not os.path.isfile(args.config_file):
        error('configuration file "{}" not found'.format(args.config_file))
        config_list(CONFIG_FOLDER, exit=True, exit_value=1)

    # checking substitution matrix
    if args.subsample and (not args.submat):
        error('-s (or --submat) must be specified')
        submat_list(args.submat_folder, exit=True, exit_value=1)
    elif (args.submat and
          (not os.path.isfile(os.path.join(args.submat_folder, args.submat + '.pkl')))):
        error('substitution matrix "{}" not found in "{}"'.format(args.submat, args.submat_folder))
        submat_list(args.submat_folder, exit=True, exit_value=1)

    # get scoring function
    score_function = args.scoring_function if args.scoring_function and ('--scoring_function' in command_line_arguments) else scoring_function

    if score_function:
        if score_function in globals():
            args.scoring_function = globals().get(score_function)
        elif (not score_function) and (score_function in locals()):
            args.scoring_function = locals().get(score_function)
        else:
            error('cannot find scoring function "{}"'.format(score_function), exit=True)

    # get position function
    if args.subsample:
        npos_function = None

        if args.subsample in globals():
            npos_function = globals().get(args.subsample)
        elif (not npos_function) and (args.subsample in locals()):
            npos_function = locals().get(args.subsample)
        else:
            error('cannot find subsampling function "{}"'.format(args.subsample), exit=True)

        args.subsample = npos_function

    if verbose:
        info('args: {}\n'.format(args))

    return project_name


def check_configs(configs, verbose=False):
    # checking whether mandatory sections and options are present
    for sections in CONFIG_SECTIONS_MANDATORY:
        mandatory_sections = False

        for section in sections:
            if verbose:
                info('Checking "{}" section\n'.format(section))

            if section in configs:
                mandatory_sections = True

                for options in CONFIG_OPTIONS_MANDATORY:
                    mandatory_options = False

                    for option in options:
                        if verbose:
                            info('Checking "{}" option in "{}" section\n'.format(option, section))

                        if (option in configs[section]) and configs[section][option]:
                            mandatory_options = True
                            break

                    if not mandatory_options:
                        error('could not find "{}" mandatory option in section "{}"'
                              .format(option, section), exit=True)

        if not mandatory_sections:
            error('could not find "{}" section'.format(section), exit=True)

    # all the options (but 'version') must be defined in 'command_line'
    for section, options in configs.items():
        actual_options = []
        mandatory_options = []

        for option in options:
            if option in ['command_line']:
                actual_options = [a.strip() for a in configs[section][option].split('#') if a.strip()]
            elif option not in CONFIG_OPTIONS_TO_EXCLUDE:
                mandatory_options.append(option)

        if mandatory_options and actual_options:
            for option in mandatory_options:
                if option not in actual_options:
                    error('option "{}" not defined in section "{}" in your configuration '
                          'file'.format(option, section), exit=True)
        else:
            error('wrongly formatted configuration file?', exit=True)


def check_and_create_folder(folder, create=False, exit=False, verbose=False):
    if not os.path.isdir(folder):
        if create:
            if verbose:
                info('Creating folder "{}"\n'.format(folder))

            os.mkdir(folder, mode=0o775)
            return True
        else:
            error('"{}" folder does not exists'.format(folder), exit=exit)
            return False

    return True


def check_dependencies(configs, nproc, verbose=False):
    cmds_tested = []

    for params in configs:
        cmd = compose_command(configs[params], check=True, nproc=nproc)

        if cmd not in cmds_tested:
            cmds_tested.append(cmd)

            if verbose:
                info('Checking "{}"\n'.format(' '.join(cmd['command_line'])))

            inp_f = None
            out_f = sb.DEVNULL

            if cmd['stdin']:
                inp_f = open(cmd['stdin'], 'r')

            if cmd['stdout']:
                out_f = open(cmd['stdout'], 'w')

            try:
                sb.check_call(cmd['command_line'], stdin=inp_f, stdout=out_f,
                              stderr=sb.DEVNULL, env=cmd['env'])
            except Exception as e:
                error(str(e), init_new_line=True)
                error('program not installed or not present in system path\n'
                      '    {}'.format('\n    '.join(['{:>12}: {}'.format(a, ' '.join(cmd[a]) if type(cmd[a]) is list else cmd[a]) for a in ['command_line', 'stdin', 'stdout', 'env']])),
                      init_new_line=True, exit=True)

            if cmd['stdin']:
                inp_f.close()

            if cmd['stdout']:
                out_f.close()


def check_database(db_name, databases_folder, verbose=False):
    is_dir = os.path.isdir(os.path.join(databases_folder, db_name))
    is_faa = os.path.isfile(os.path.join(databases_folder, db_name + '.faa'))
    is_faa_bz2 = os.path.isfile(os.path.join(databases_folder, db_name + '.faa.bz2'))
    is_tar = (os.path.isfile(os.path.join(databases_folder, db_name + '.tar')) and
              os.path.isfile(os.path.join(databases_folder, db_name + '.md5')))

    if not (is_dir or is_faa or is_faa_bz2 or is_tar):
        error('database "{}" not found in "{}"'.format(db_name, databases_folder))
        database_list(databases_folder, exit=True)


def database_list(databases_folder, exit=False, exit_value=0):
    if not os.path.isdir(databases_folder):
        error('folder "{}" does not exists'.format(databases_folder),
              exit=True, exit_value=exit_value)

    info('Available databases in "{}":\n    {}\n'
         .format(databases_folder,
                 '\n    '.join([a for a in sorted(os.listdir(databases_folder))
                                if os.path.isdir(os.path.join(databases_folder, a))])),
         exit=exit, exit_value=exit_value)


def submat_list(submat_folder, exit=False, exit_value=0):
    info('Available substitution matrices in "{}":\n    {}\n'
         .format(submat_folder,
                 '\n    '.join(sorted([os.path.splitext(os.path.basename(a))
                                       for a in glob.iglob(os.path.join(submat_folder, '*.pkl'))]))),
         exit=exit, exit_value=exit_value)


def config_list(config_folder, exit=False, exit_value=0):
    info('Available configuration files in "{}":\n    {}\n'
         .format(config_folder,
                 '\n    '.join(sorted(glob.iglob(os.path.join(config_folder, '*.cfg'))))),
         exit=exit, exit_value=exit_value)


def compose_command(params, check=False, sub_mod=None, input_file=None, database=None,
                    output_path=None, output_file=None, nproc=1):
    program_name = None
    stdin = None
    stdout = None
    environment = None
    r_output_path = None
    r_output_file = None
    command_line = params['command_line']

    if 'program_name' in params.keys():
        command_line = command_line.replace('#program_name#', params['program_name'])
        program_name = params['program_name']
    else:
        error('something wrong... either "program_name" or '
              '"program_name_parallel" should be present!', exit=True)

    if check:
        command_line = program_name

        if 'version' in params:
            command_line = '{} {}'.format(program_name, params['version'])
    else:
        if 'params' in params:
            command_line = command_line.replace('#params#', params['params'])

        if 'threads' in params:
            command_line = command_line.replace('#threads#',
                                                '{} {}'.format(params['threads'], nproc))

        if output_path:
            r_output_path = output_path

            if 'output_path' in params:
                command_line = command_line.replace('#output_path#',
                                                    '{} {}'.format(params['output_path'],
                                                                   output_path))
            else:
                output_file = os.path.join(output_path, output_file)

        if sub_mod:
            mod = sub_mod

            if 'model' in params:
                mod = '{} {}'.format(params['model'], sub_mod)

            command_line = command_line.replace('#model#', mod)

        if input_file:
            inp = input_file

            if 'input' in params:
                inp = '{} {}'.format(params['input'], input_file)

            if '<' in command_line:
                command_line = command_line.replace('<', '')
                command_line = command_line.replace('#input#', '')
                stdin = inp
            else:
                command_line = command_line.replace('#input#', inp)

        if database and ('database' in params):
            command_line = command_line.replace('#database#',
                                                '{} {}'.format(params['database'], database))

        if output_file:
            out = output_file
            r_output_file = output_file

            if 'output' in params:
                out = '{} {}'.format(params['output'], output_file)

            if '>' in command_line:
                command_line = command_line.replace('>', '')
                command_line = command_line.replace('#output#', '')
                stdout = out
            else:
                command_line = command_line.replace('#output#', out)

        if 'environment' in params:
            new_environment = dict([(var.strip(), val.strip())
                                    for var, val in [a.strip().split('=')
                                                     for a in
                                                     params['environment'].split(',')]])
            environment = os.environ.copy()
            environment.update(new_environment)

    # find string sourrunded with " and make them as one string
    quotes = [j for j, e in enumerate(command_line) if e == '"']

    for s, e in zip(quotes[0::2], quotes[1::2]):
        command_line = command_line.replace(command_line[s + 1:e],
                                            command_line[s + 1:e].replace(' ', '#'))

    return {'command_line': [str(a).replace('#', ' ') for a in
                             re.sub(' +', ' ', command_line.replace('"', '')).split(' ')
                             if a],
            'stdin': stdin, 'stdout': stdout, 'env': environment,
            'output_path': r_output_path, 'output_file': r_output_file}


def remove_file(filename, path=None, verbose=False):
    to_remove = ''

    if os.path.isfile(filename):
        to_remove = filename
    elif os.path.isfile(os.path.join(path, filename)):
        to_remove = os.path.join(path, filename)

    if os.path.isfile(to_remove):
        if verbose:
            info('Removing "{}"\n'.format(to_remove))

        os.remove(to_remove)
    elif verbose:
        error('cannot remove "{}", file not found'.format(to_remove))


def remove_files(file_list, path=None, verbose=False):
    for f in file_list:
        remove_file(f, path=path, verbose=verbose)


def init_database(database, databases_folder, db_type, params, key_dna, key_aa,
                  verbose=False):
    db_dna, db_aa = None, None

    if not db_type:
        fna = os.path.join(databases_folder, database, database + '.fna')
        fna_bz2 = os.path.join(databases_folder, database, database + '.fna.bz2')
        faa = os.path.join(databases_folder, database, database + '.faa')
        faa_bz2 = os.path.join(databases_folder, database, database + '.faa.bz2')
        folder = os.path.join(databases_folder, database)
        d = None

        if os.path.isfile(fna) or os.path.isfile(fna_bz2):
            d = Counter([len(set(r.seq)) for r in SeqIO.parse(fna if os.path.isfile(fna)
                                                                  else bz2.open(fna_bz2, 'rt'),
                                                              "fasta")])
        elif os.path.isfile(faa) or os.path.isfile(faa_bz2):
            d = Counter([len(set(r.seq)) for r in SeqIO.parse(faa if os.path.isfile(faa)
                                                                  else bz2.open(faa_bz2, 'rt'),
                                                              "fasta")])
        elif os.path.isdir(folder):
            d = Counter([len(set(r.seq)) for f in glob(folder)
                                         for r in SeqIO.parse(f if os.path.isfile(f)
                                                                else bz2.open(f, 'rt'),
                                                              "fasta")])
        else:
            error("-t (or --db_type) wasn't specified and I wasn't able to "
                  "automatically detect the input database file(s)", exit=True)

        # nucleotides --> A, T, G, C, S (G or C), N, -
        if len([f for f, _ in d.items() if f > 7]) > (len(d) / 2):  # if >50% are >7
            db_type = 'a'  # amino acids
        elif len([f for f, _ in d.items() if f < 8]) > (len(d) / 2):  # if >50% are <=7
            db_type = 'n'  # nucleotides
        else:
            error("-t (or --db_type) wasn't specified and I wasn't able to automatically "
                  "distinguish based on the letters distribution", exit=True)

    if db_type == 'a':
        db_dna, db_aa = init_database_aa(database, databases_folder, params, key_dna,
                                         key_aa, verbose=verbose)
    elif db_type == 'n':
        db_dna, db_aa = init_database_nt(database, databases_folder, params, key_dna,
                                         key_aa, verbose=verbose)
    else:
        error('\n    '.join(['{}: {}'.format(lbl, val) for lbl, val in
                             zip(['init_database', 'database', 'databases_folder', 'db_type',
                                  'params', 'key_dna', 'key_aa', 'verbose'],
                                 [init_database, database, databases_folder, db_type, params,
                                  key_dna, key_aa, verbose])]),
              exit=True)

    if (not db_dna) and (not db_aa):
        error('both db_dna and db_aa are None!', exit=True)

    return (db_type, db_dna, db_aa)


def init_database_aa(database, databases_folder, params, key_dna, key_aa, verbose=False):
    db_fasta = os.path.join(databases_folder, database, database + '.faa')
    db_folder = os.path.join(databases_folder, database)
    db_dna = None
    db_aa = None

    # assumed to be a fasta file containing the markers
    if os.path.isfile(db_fasta):
        markers = None
    elif os.path.isfile(os.path.join(db_folder, database + '.faa.bz2')):
        markers = [os.path.join(db_folder, database + '.faa.bz2')]
    # assumed to be a folder with a fasta file for each marker
    elif os.path.isdir(db_folder):
        markers = glob.iglob(os.path.join(db_folder, '*.faa*'))
    else:  # what's that??
        error('database format ("{}", "{}", or "{}") not recognize'
              .format(db_fasta, os.path.join(db_folder, database + '.faa.bz2'), db_folder),
              exit=True)

    if key_dna in params:
        if 'diamond' in params[key_aa]['program_name']:
            db_dna = database + '.dmnd'

            if not os.path.isfile(os.path.join(db_folder, db_dna)):
                make_database(params[key_aa], db_fasta, markers, db_folder,
                              database, key_dna, output_exts=[''], verbose=verbose)

                if not os.path.isfile(os.path.join(db_folder, db_dna)):
                    error('database "{}" has not been created... something went wrong!'
                          .format(os.path.join(db_folder, db_dna)), exit=True)
            elif verbose:
                info('"{}" database "{}" already present\n'.format(key_aa, db_dna))
            else:
                db_dna = None

            db_dna = os.path.join(db_folder, db_dna)
    else:
        info('[w] cannot create database "{}", section "{}" not present in configurations\n'
             .format(database, key_dna))

    if key_aa in params:
        if 'usearch' in params[key_aa]['program_name']:
            db_aa = os.path.join(db_folder, database + '.udb')

            if not os.path.isfile(db_aa):
                make_database(params[key_aa], db_fasta, markers, db_folder,
                              database + '.udb', key_aa, output_exts=[''], verbose=verbose)

                if not os.path.isfile(db_aa):
                    error('database "{}" has not been created... something went wrong!'
                          .format(db_aa), exit=True)
            elif verbose:
                info('"{}" database "{}" already present\n'.format(key_aa, db_aa))
            else:
                db_aa = None
        elif 'diamond' in params[key_aa]['program_name']:
            db_aa = os.path.join(db_folder, database + '.dmnd')

            if not os.path.isfile(db_aa):
                make_database(params[key_aa], db_fasta, markers, db_folder, database,
                              key_aa, output_exts=[''], verbose=verbose)

                if not os.path.isfile(db_aa):
                    error('database "{}" has not been created... something went wrong!'
                          .format(db_aa), exit=True)
            elif verbose:
                info('"{}" database "{}" already present\n'.format(key_aa, db_aa))

            db_dna = db_aa  # if there are genomes the database is the same
        else:
            error('program "{}" not recognize'
                  .format(params[key_aa]['program_name'] if 'program_name' in params[key_aa] else 'None'),
                  exit=True)
    else:
        db_aa = None
        info('[w] cannot create database "{}", section "{}" not present in configurations\n'
             .format(database, key_aa))

    return (db_dna, db_aa)


def init_database_nt(database, databases_folder, params, key_dna, key_aa, verbose=False):
    db_fasta = os.path.join(databases_folder, database, database + '.fna')
    db_folder = os.path.join(databases_folder, database)
    db_aa = None
    db_dna = None
    makeblastdb_exts = ['.nhr', '.nin', '.nog', '.nsd', '.nsi', '.nsq']

    # assumed to be a fasta file containing the markers
    if os.path.isfile(db_fasta):
        markers = None
    elif os.path.isfile(os.path.join(db_folder, database + '.fna.bz2')):  # is it a compressed fasta file?
        markers = [os.path.join(db_folder, database + '.fna.bz2')]
    elif os.path.isdir(db_folder):  # assumed to be a folder with a fasta file for each marker
        markers = glob.iglob(os.path.join(db_folder, '*.fna*'))
    else:  # what's that??
        error('database format ("{}", "{}", or "{}") not recognize'
              .format(db_fasta, os.path.join(db_folder, database + '.fna.bz2'), db_folder), exit=True)

    if key_dna in params:
        if 'makeblastdb' in params[key_dna]['program_name']:
            db_dna = os.path.join(databases_folder, database, database)

            if [None for ext in makeblastdb_exts if not os.path.isfile(os.path.join(db_folder, database + ext))]:
                make_database(params[key_dna], db_fasta, markers, db_folder, database, key_dna,
                              output_exts=makeblastdb_exts, verbose=verbose)

                if [None for ext in makeblastdb_exts if not os.path.isfile(os.path.join(db_folder, database + ext))]:
                    error('database "{}" ({}) has not been created... something went wrong!'
                          .format(key_dna, os.path.join(databases_folder, database), ', '.join(makeblastdb_exts)), exit=True)
            elif verbose:
                info('"{}" database "{}" ({}) already present\n'
                     .format(key_dna, os.path.join(databases_folder, database), ', '.join(makeblastdb_exts)))
        else:
            error('program "{}" not recognize'
                  .format(params[key_dna]['program_name'] if 'program_name' in params[key_dna] else 'None'), exit=True)
    else:
        db_dna = None
        info('[w] cannot create database "{}", section "{}" not present in configurations\n'
             .format(database, key_dna))

    return (db_dna, db_aa)


def make_database(command, fasta, markers, db_folder, db, label, output_exts=[], verbose=False):
    if fasta and (not os.path.isfile(fasta)):
        with open(fasta, 'w') as f:
            for i in markers:
                g = bz2.open(i, 'rt') if i.endswith('.bz2') else open(i)
                f.write(g.read())
                g.close()
    elif verbose:
        info('File "{}" already present\n'.format(fasta))

    info('Generating "{}" indexed database "{}"\n'.format(label, db))
    cmd = compose_command(command, input_file=fasta, output_path=db_folder, output_file=db)
    inp_f = None
    out_f = sb.DEVNULL

    if cmd['stdin']:
        inp_f = open(cmd['stdin'], 'r')

    if cmd['stdout']:
        out_f = open(cmd['stdout'], 'w')

    try:
        sb.check_call(cmd['command_line'], stdin=inp_f, stdout=out_f,
                      stderr=sb.DEVNULL, env=cmd['env'])
    except Exception as e:
        remove_files([os.path.join(db_folder, db + ext) for ext in output_exts],
                     path=cmd['output_path'], verbose=verbose)
        error(str(e), init_new_line=True)
        error('cannot execute command\n    {}'.format('\n    '.join(['{:>12}: {}'.format(a, ' '.join(cmd[a]) if type(cmd[a]) is list else cmd[a]) for a in ['command_line', 'stdin', 'stdout', 'env']])), init_new_line=True, exit=True)

    if cmd['stdin']:
        inp_f.close()

    if cmd['stdout']:
        out_f.close()

    info('"{}" ("{}") generated\n'.format(label, db))


def clean_all(databases_folder, verbose=False):
    for f in glob.iglob(os.path.join(databases_folder, '*.udb')):
        if verbose:
            info('Removing "{}"\n'.format(f))

        os.remove(f)
        f_clean, _ = os.path.splitext(f)

        if (os.path.isfile(f_clean + '.faa') and os.path.isfile(f_clean + '.faa.bz2')):
            if verbose:
                info('Removing "{}"\n'.format(f_clean + '.faa'))

            os.remove(f_clean + '.faa')

    for database in os.listdir(databases_folder):
        for f in glob.iglob(os.path.join(databases_folder, database, database + '.faa')):
            if verbose:
                info('Removing "{}"\n'.format(f))

            os.remove(f)

        for f in glob.iglob(os.path.join(databases_folder, database, database + '.udb')):
            if verbose:
                info('Removing "{}"\n'.format(f))

            os.remove(f)

    sys.exit(0)


def clean_project(data_folder, output_folder, verbose=False):
    if os.path.exists(data_folder):
        if verbose:
            info('Removing folder "{}"\n'.format(data_folder))

        shutil.rmtree(data_folder)

    if os.path.exists(output_folder):
        if verbose:
            info('Removing folder "{}"\n'.format(output_folder))

        shutil.rmtree(output_folder)

    info('Folders "{}" and "{}" removed\n'.format(data_folder, output_folder))
    sys.exit(0)


def load_input_files(input_folder, tmp_folder, extension, verbose=False):
    inputs = {}

    if os.path.isdir(input_folder):
        info('Loading files from "{}"\n'.format(input_folder))
        files = glob.iglob(os.path.join(input_folder, '*' + extension + '*'))

        for f in files:
            if f.endswith('.bz2'):
                check_and_create_folder(tmp_folder, create=True, exit=True,
                                        verbose=verbose)
                # hashh = hashlib.sha1(f.encode(encoding='utf-8')).hexdigest()[:7]
                # file_clean = os.path.splitext(os.path.splitext(os.path.basename(f))[0])[0] + '_' + hashh + extension
                file_clean = os.path.splitext(os.path.basename(f))[0]

                if not os.path.isfile(os.path.join(tmp_folder, file_clean)):
                    with open(os.path.join(tmp_folder, file_clean), 'w') as g:
                        with bz2.open(f, 'rt') as h:
                            SeqIO.write(SeqIO.parse(h, "fasta"), g, "fasta")
                elif verbose:
                    info('File "{}" already decompressed\n'.format(os.path.join(tmp_folder,
                                                                                file_clean)))

                inputs[file_clean] = tmp_folder
            elif f.endswith('.gz'):
                check_and_create_folder(tmp_folder, create=True, exit=True,
                                        verbose=verbose)
                # hashh = hashlib.sha1(f.encode(encoding='utf-8')).hexdigest()[:7]
                # file_clean = os.path.splitext(os.path.splitext(os.path.basename(f))[0])[0] + '_' + hashh + extension
                file_clean = os.path.splitext(os.path.basename(f))[0]

                if not os.path.isfile(os.path.join(tmp_folder, file_clean)):
                    with open(os.path.join(tmp_folder, file_clean), 'w') as g:
                        with gzip.open(f, 'rt') as h:
                            SeqIO.write(SeqIO.parse(h, "fasta"), g, "fasta")
                elif verbose:
                    info('File "{}" already decompressed\n'.format(os.path.join(tmp_folder,
                                                                                file_clean)))

                inputs[file_clean] = tmp_folder
            elif f.endswith(extension):
                inputs[os.path.basename(f)] = input_folder
            elif verbose:
                info('Input file "{}" not recognized\n'.format(f))

    elif verbose:
        info('Folder "{}" does not exists\n'.format(input_folder))

    return inputs


def initt(terminating_):
    # This places terminating in the global namespace of the worker subprocesses.
    # This allows the worker function to access `terminating` even though it is
    # not passed as an argument to the function.
    global terminating
    terminating = terminating_


def check_input_proteomes(inputs, min_num_proteins, min_len_protein, data_folder, nproc=1,
                          verbose=False):
    good_inputs = []

    if os.path.isfile(os.path.join(data_folder, 'checked_inputs.pkl')):
        info('Inputs already checked\n')

        if verbose:
            info('Loading checked inputs from "{}"\n'.format(os.path.join(data_folder,
                                                                          'checked_inputs.pkl')))

        with open(os.path.join(data_folder, 'checked_inputs.pkl'), 'rb') as f:
            good_inputs = pickle.load(f)
    else:
        info('Checking {} inputs\n'.format(len(inputs)))
        terminating = mp.Event()
        chunksize = math.floor(len(inputs) / (nproc * 2))

        with mp.Pool(initializer=initt, initargs=(terminating,), processes=nproc) as pool:
            try:
                good_inputs = [a for a in
                               pool.imap_unordered(check_input_proteomes_rec,
                                                   ((os.path.join(inp_fol, inp), min_len_protein, min_num_proteins, verbose)
                                                    for inp, inp_fol in inputs.items()),
                                                   chunksize=chunksize if chunksize else 1)
                               if a]
            except Exception as e:
                error(str(e), init_new_line=True)
                error('check_input_proteomes crashed', init_new_line=True, exit=True)

        with open(os.path.join(data_folder, 'checked_inputs.pkl'), 'wb') as f:
            pickle.dump(good_inputs, f, protocol=pickle.HIGHEST_PROTOCOL)

    return good_inputs


def check_input_proteomes_rec(x):
    if not terminating.is_set():
        try:
            inp, min_len_protein, min_num_proteins, verbose = x
            info('Checking "{}"\n'.format(inp))
            num_proteins = len([0 for seq_record in SeqIO.parse(inp, "fasta") if len(seq_record) >= min_len_protein])

            if num_proteins >= min_num_proteins:
                return inp
            elif verbose:
                info('"{}" discarded, not enough proteins ({}/{}) of at least {} AAs\n'
                     .format(inp, num_proteins, min_num_proteins, min_len_protein))

            return None
        except Exception as e:
            terminating.set()
            error(str(e), init_new_line=True)
            error('error while checking\n    {}'.format('\n    '.join([str(a) for a in x])),
                  init_new_line=True)
            raise
    else:
        terminating.set()


def clean_input_proteomes(inputs, output_folder, nproc=1, verbose=False):
    commands = []

    if not os.path.isdir(output_folder):
        if verbose:
            info('Creating folder "{}"\n'.format(output_folder))

        os.mkdir(output_folder)
    elif verbose:
        info('Folder "{}" already exists\n'.format(output_folder))

    commands = [(inp, os.path.join(output_folder, os.path.basename(inp)))
                for inp in inputs if not os.path.isfile(os.path.join(output_folder,
                                                                     os.path.basename(inp)))]

    if commands:
        info('Cleaning {} inputs\n'.format(len(commands)))
        terminating = mp.Event()
        chunksize = math.floor(len(commands) / (nproc * 2))

        with mp.Pool(initializer=initt, initargs=(terminating,), processes=nproc) as pool:
            try:
                [_ for _ in pool.imap_unordered(clean_input_proteomes_rec, commands,
                                                chunksize=chunksize if chunksize else 1)]
            except Exception as e:
                error(str(e), init_new_line=True)
                error('clean_input_proteomes crashed', init_new_line=True, exit=True)
    else:
        info('Inputs already cleaned\n')


def clean_input_proteomes_rec(x):
    if not terminating.is_set():
        try:
            t0 = time.time()
            inp, out = x
            inp_clean, _ = os.path.splitext(os.path.basename(inp))
            info('Cleaning "{}"\n'.format(inp))

            # http://biopython.org/DIST/docs/api/Bio.Alphabet.IUPAC.ExtendedIUPACProtein-class.html
            # B = "Asx"; Aspartic acid (R) or Asparagine (N)
            # X = "Xxx"; Unknown or 'other' amino acid
            # Z = "Glx"; Glutamic acid (E) or Glutamine (Q)
            # J = "Xle"; Leucine (L) or Isoleucine (I), used in mass-spec (NMR)
            # U = "Sec"; Selenocysteine
            # O = "Pyl"; Pyrrolysine
            output = (SeqRecord(Seq(str(seq_record.seq).replace('B', 'X').replace('Z', 'X').replace('J', 'X').replace('U', 'X').replace('O', 'X')),
                                id='{}_{}'.format(inp_clean, counter), description='')
                      for counter, seq_record in enumerate(SeqIO.parse(inp, "fasta")) if seq_record.seq)

            with open(out, 'w') as f:
                SeqIO.write(output, f, "fasta")

            t1 = time.time()
            info('"{}" generated in {}s\n'.format(out, int(t1 - t0)))
        except Exception as e:
            terminating.set()
            remove_file(out)
            error(str(e), init_new_line=True)
            error('error while cleaning\n    {}'.format('\n    '.join([str(a) for a in x])),
                  init_new_line=True)
            raise
    else:
        terminating.set()


def gene_markers_identification(configs, key, inputs, output_folder, database_name,
                                database, min_num_proteins, nproc=1, verbose=False):
    commands = []

    if not os.path.isdir(output_folder):
        if verbose:
            info('Creating folder "{}"\n'.format(output_folder))

        os.mkdir(output_folder)
    elif verbose:
        info('Folder "{}" already exists\n'.format(output_folder))

    for inp, inp_fol in inputs.items():
        out = os.path.splitext(inp)[0] + '.b6o.bkp'

        if not os.path.isfile(os.path.join(output_folder, out)):
            commands.append((configs[key], os.path.join(inp_fol, inp), database,
                             output_folder, out, min_num_proteins, verbose))

    if commands:
        info('Mapping "{}" on {} inputs (key: "{}")\n'.format(database_name, len(commands), key))
        terminating = mp.Event()
        chunksize = math.floor(len(commands) / (nproc * 2))

        with mp.Pool(initializer=initt, initargs=(terminating,), processes=nproc) as pool:
            try:
                [_ for _ in
                 pool.imap_unordered(gene_markers_identification_rec, commands,
                                     chunksize=chunksize if chunksize else 1)]
            except Exception as e:
                error(str(e), init_new_line=True)
                error('gene_markers_identification crashed', init_new_line=True, exit=True)
    else:
        info('"{}" markers already mapped (key: "{}")\n'.format(database_name, key))


def gene_markers_identification_rec(x):
    if not terminating.is_set():
        try:
            t0 = time.time()
            params, inp, db, out_fld, out, min_num_proteins, verbose = x
            info('Mapping "{}"\n'.format(inp))
            cmd = compose_command(params, input_file=inp, database=db, output_path=out_fld,
                                  output_file=out)
            inp_f = None
            out_f = sb.DEVNULL

            if cmd['stdin']:
                inp_f = open(cmd['stdin'], 'r')

            if cmd['stdout']:
                out_f = open(cmd['stdout'], 'w')

            try:
                sb.check_call(cmd['command_line'], stdin=inp_f, stdout=out_f,
                              stderr=sb.DEVNULL, env=cmd['env'])
            except Exception as e:
                terminating.set()
                remove_file(cmd['output_file'], path=cmd['output_path'], verbose=verbose)
                error(str(e), init_new_line=True)
                error('cannot execute command\n    {}'.format('\n    '.join(['{:>12}: {}'.format(a, ' '.join(cmd[a]) if type(cmd[a]) is list else cmd[a]) for a in ['command_line', 'stdin', 'stdout', 'env']])), init_new_line=True)
                raise

            if cmd['stdin']:
                inp_f.close()

            if cmd['stdout']:
                out_f.close()

            t1 = time.time()
            info('"{}" generated in {}s\n'.format(out, int(t1 - t0)))
        except Exception as e:
            terminating.set()
            error(str(e), init_new_line=True)
            error('error while mapping\n    {}'.format('\n    '.join([str(a) for a in x])),
                  init_new_line=True)
            raise
    else:
        terminating.set()


def gene_markers_selection(input_folder, function, min_num_proteins, nproc=1,
                           verbose=False):
    commands = [(f, f[:-4], function, min_num_proteins)
                for f in glob.iglob(os.path.join(input_folder, '*.b6o.bkp'))
                if not os.path.isfile(f[:-4])]

    if commands:
        info('Selecting {} markers from "{}"\n'.format(len(commands), input_folder))
        terminating = mp.Event()
        chunksize = math.floor(len(commands) / (nproc * 2))

        with mp.Pool(initializer=initt, initargs=(terminating,), processes=nproc) as pool:
            try:
                [_ for _ in pool.imap_unordered(gene_markers_selection_rec, commands,
                                                chunksize=chunksize if chunksize else 1)]
            except Exception as e:
                error(str(e), init_new_line=True)
                error('gene_markers_selection crashed', init_new_line=True, exit=True)
    else:
        info('Markers already selected\n')


def gene_markers_selection_rec(x):
    if not terminating.is_set():
        try:
            t0 = time.time()
            inp, out, function, min_num_proteins = x
            info('Selecting "{}"\n'.format(inp))
            matches = function(inp)

            # there should be at least min_num_proteins mapped
            if len(matches) >= min_num_proteins:
                with open(out, 'w') as f:
                    f.write('{}\n'.format('\n'.join(['\t'.join(m) for m in matches])))

                t1 = time.time()
                info('"{}" generated in {}s\n'.format(out, int(t1 - t0)))
            else:
                info('Not enough markers mapped ({}/{}) in "{}"\n'
                     .format(len(matches), min_num_proteins, inp))
        except Exception as e:
            terminating.set()
            remove_file(out)
            error(str(e), init_new_line=True)
            error('error while selecting\n    {}'.format('\n    '.join([str(a) for a in x])),
                  init_new_line=True)
            raise
    else:
        terminating.set()


def best_hit(f):
    tab = (ll.strip().split('\t') for ll in open(f))
    best_matches = {}

    for entry in tab:
        c = entry[0].split(' ')[0]
        m = entry[1].split('_')[1]
        cs = entry[6]
        ce = entry[7]
        ms = entry[8]
        me = entry[9]
        b = entry[-1]
        rev = '0' if (int(cs) < int(ce)) and (int(ms) < int(me)) else '1'

        if m in best_matches:
            if float(b) > float(best_matches[m][-1]):
                best_matches[m] = [c, m, cs, ce, rev, b]
        else:
            best_matches[m] = [c, m, cs, ce, rev, b]

    return [v for _, v in best_matches.items()]


def largest_cluster(f):
    tab = (ll.strip().split('\t') for ll in open(f))
    clusters = {}
    largest_clusters = []

    for entry in tab:
        c = entry[0].split(' ')[0]
        m = entry[1].split('_')[1]
        pid = float(entry[2])

        if pid > 50.0:  # consider only matches with at least 50% of identity
            if (c, m) in clusters:
                clusters[(c, m)].append(entry)
            else:
                clusters[(c, m)] = [entry]

    for (c, m), entries in clusters.items():
        cs = [int(s) for _, _, _, _, _, _, s, _, _, _, _, _ in entries]
        ce = [int(e) for _, _, _, _, _, _, _, e, _, _, _, _ in entries]
        ms = (int(s) for _, _, _, _, _, _, _, _, s, _, _, _ in entries)
        me = (int(e) for _, _, _, _, _, _, _, _, _, e, _, _ in entries)
        b = max((float(b) for _, _, _, _, _, _, _, _, _, _, _, b in entries))
        rev = 0

        for s, e in zip(cs, ce):
            if s > e:  # check if the contig is reverse
                rev = 1
                break

        if not rev:  # if contig position are forward
            for s, e in zip(ms, me):
                if s > e:  # check if the marker is reverse
                    rev = 1
                    break

        largest_clusters.append([c, m, str(min(cs + ce)), str(max(cs + ce)), str(rev), str(b)])

    return largest_clusters


def gene_markers_extraction(inputs, input_folder, output_folder, extension, min_num_markers,
                            frameshifts=False, nproc=1, verbose=False):
    commands = []

    if not os.path.isdir(output_folder):
        if verbose:
            info('Creating folder "{}"\n'.format(output_folder))

        os.mkdir(output_folder)
    elif verbose:
        info('Folder "{}" already exists\n'.format(output_folder))

    for f in glob.iglob(os.path.join(input_folder, '*.b6o')):
        f_clean = os.path.basename(f).replace('.b6o', extension)
        src_file = os.path.join(inputs[f_clean], f_clean)
        out_file = os.path.join(output_folder, f_clean)

        if os.path.isfile(src_file) and (not os.path.isfile(out_file)):
            commands.append((out_file, src_file, f, min_num_markers, frameshifts))

    if commands:
        info('Extracting markers from {} inputs\n'.format(len(commands)))
        terminating = mp.Event()
        chunksize = math.floor(len(commands) / (nproc * 2))

        with mp.Pool(initializer=initt, initargs=(terminating,), processes=nproc) as pool:
            try:
                [_ for _ in pool.imap_unordered(gene_markers_extraction_rec, commands,
                                                chunksize=chunksize if chunksize else 1)]
            except Exception as e:
                error(str(e), init_new_line=True)
                error('gene_markers_extraction crashed', init_new_line=True, exit=True)
    else:
        info('Markers already extracted\n')


def gene_markers_extraction_rec(x):
    if not terminating.is_set():
        try:
            t0 = time.time()
            out_file, src_file, b6o_file, min_num_markers, frameshifts = x
            out_file_seq = []
            contig2marker2b6o = {}
            info('Extracting "{}"\n'.format(b6o_file))

            for l in open(b6o_file):
                row = l.strip().split('\t')
                contig = row[0]
                marker = row[1]
                start = int(row[2])
                end = int(row[3])
                rev = bool(int(row[4]))

                if (contig in contig2marker2b6o) and (marker in contig2marker2b6o[contig]):
                    error('contig: {} and marker: {} already present into contig2marker2b6o'
                          .format(contig, marker))

                if contig not in contig2marker2b6o:
                    contig2marker2b6o[contig] = {}

                contig2marker2b6o[contig][marker] = (start, end, rev)

            for seq_record in SeqIO.parse(src_file, "fasta"):
                if seq_record.id in contig2marker2b6o:
                    for marker in contig2marker2b6o[seq_record.id]:
                        s, e, rev = contig2marker2b6o[seq_record.id][marker]
                        idd = '{}_{}:'.format(seq_record.id, marker)
                        seq = seq_record.seq[s - 1:e]

                        if rev:
                            idd += 'c'
                            seq = seq.reverse_complement()

                        out_file_seq.append(SeqRecord(seq, id=idd + '{}-{}'.format(s, e),
                                                      description=''))

                        if frameshifts:
                            if not rev:
                                out_file_seq.append(SeqRecord(seq_record.seq[s:e],
                                                              id=idd + '{}-{}'.format(s + 1, e),
                                                              description=''))
                                out_file_seq.append(SeqRecord(seq_record.seq[s + 1:e],
                                                              id=idd + '{}-{}'.format(s + 2, e),
                                                              description=''))
                            else:
                                out_file_seq.append(SeqRecord(seq_record.seq[s - 1:e - 1].reverse_complement(),
                                                              id=idd + '{}-{}'.format(s, e - 1),
                                                              description=''))
                                out_file_seq.append(SeqRecord(seq_record.seq[s - 1:e - 2].reverse_complement(),
                                                              id=idd + '{}-{}'.format(s, e - 2),
                                                              description=''))

            len_out_file_seq = int(len(out_file_seq) / 3) if frameshifts else len(out_file_seq)

            if out_file_seq and (len_out_file_seq >= min_num_markers):
                with open(out_file, 'w') as f:
                    SeqIO.write(out_file_seq, f, 'fasta')

                t1 = time.time()
                info('"{}" generated in {}s\n'.format(out_file, int(t1 - t0)))
            else:
                info('Not enough markers ({}/{}) found in "{}"\n'
                     .format(len(out_file_seq), min_num_markers, b6o_file))
        except Exception as e:
            terminating.set()
            remove_file(out_file)
            error(str(e), init_new_line=True)
            error('error while extracting\n    {}'.format('\n    '.join([str(a) for a in x])),
                  init_new_line=True)
            raise
    else:
        terminating.set()


def fake_proteome(input_folder, output_folder, in_extension, out_extension,
                  min_len_protein, nproc=1, verbose=False):
    commands = []

    if not os.path.isdir(output_folder):
        if verbose:
            info('Creating folder "{}"\n'.format(output_folder))

        os.mkdir(output_folder)
    elif verbose:
        info('Folder "{}" already exists\n'.format(output_folder))

    for f in glob.iglob(os.path.join(input_folder, '*' + in_extension)):
        out = os.path.join(output_folder,
                           os.path.splitext(os.path.basename(f))[0] + out_extension)

        if not os.path.isfile(out):
            commands.append((f, out, min_len_protein))

    if commands:
        info('Generate proteomes from {} genomes\n'.format(len(commands)))
        terminating = mp.Event()
        chunksize = math.floor(len(commands) / (nproc * 2))

        with mp.Pool(initializer=initt, initargs=(terminating,), processes=nproc) as pool:
            try:
                [_ for _ in pool.imap_unordered(fake_proteome_rec, commands,
                                                chunksize=chunksize if chunksize else 1)]
            except Exception as e:
                error(str(e), init_new_line=True)
                error('fake_proteomes crashed', init_new_line=True, exit=True)
    else:
        info('Fake proteomes already generated\n')


def fake_proteome_rec(x):
    if not terminating.is_set():
        try:
            t0 = time.time()
            inp, out, min_len_protein = x
            proteome = []
            info('Generating "{}"\n'.format(inp))

            for record in SeqIO.parse(inp, 'fasta'):
                seq = record.seq
                s, e = record.id.split(':')[-1].split('-')

                if s.startswith('c'):
                    s = s[1:]

                while (len(seq) % 3) != 0:
                    seq = seq[:-1]

                seq_t = Seq.translate(seq, to_stop=True)

                if len(seq_t) >= min_len_protein:
                    proteome.append(SeqRecord(seq_t, id=record.id, description=''))

            with open(out, 'w') as f:
                SeqIO.write(proteome, f, 'fasta')

            t1 = time.time()
            info('"{}" generated in {}s\n'.format(out, int(t1 - t0)))
        except Exception as e:
            terminating.set()
            remove_file(out)
            error(str(e), init_new_line=True)
            error('error while generating\n    {}'.format('\n    '.join([str(a) for a in x])),
                  init_new_line=True)
            raise
    else:
        terminating.set()


def inputs2markers(input_folder, output_folder, min_num_entries, extension, verbose=False):
    markers2inputs = {}

    if not os.path.isdir(output_folder):
        if verbose:
            info('Creating folder "{}"\n'.format(output_folder))

        os.mkdir(output_folder)
    else:
        if verbose:
            info('Folder "{}" already exists\n'.format(output_folder))

        for f in glob.iglob(os.path.join(output_folder, '*' + extension)):
            info('Inputs already translated into markers\n')
            return

    for f in glob.iglob(os.path.join(input_folder, '*' + extension)):
        inp, _ = os.path.splitext(os.path.basename(f))

        for seq_record in SeqIO.parse(f, "fasta"):
            marker = seq_record.id.split(':')[0].split('_')[-1]

            if marker in markers2inputs:
                markers2inputs[marker].append(SeqRecord(seq_record.seq, id=inp, description=''))
            else:
                markers2inputs[marker] = [SeqRecord(seq_record.seq, id=inp, description='')]

    for marker, sequences in markers2inputs.items():
        if len(sequences) >= min_num_entries:
            with open(os.path.join(output_folder, marker + extension), 'w') as f:
                SeqIO.write(sequences, f, 'fasta')
        elif verbose:
            info('"{}" discarded, not enough inputs ({}/{})\n'
                 .format(marker, len(sequences), min_num_entries))


def msas(configs, key, input_folder, extension, output_folder, nproc=1, verbose=False):
    commands = []

    if not os.path.isdir(output_folder):
        if verbose:
            info('Creating folder "{}"\n'.format(output_folder))

        os.mkdir(output_folder)
    elif verbose:
        info('Folder "{}" already exists\n'.format(output_folder))

    for inp in glob.iglob(os.path.join(input_folder, '*' + extension)):
        out = os.path.splitext(os.path.basename(inp))[0] + '.aln'

        if (not os.path.isfile(os.path.join(output_folder, out))) and \
           (not os.path.isfile(os.path.join(output_folder, out + '_alignment_masked.fasta'))) and \
           (not os.path.isfile(os.path.join(output_folder, out + '_insertion_columns.txt'))) and \
           (not os.path.isfile(os.path.join(output_folder, out + '_alignment.fasta'))) and \
           (not os.path.isfile(os.path.join(output_folder, out + '_pasta.fasta'))) and \
           (not os.path.isfile(os.path.join(output_folder, out + '_pasta.fasttree'))):
            commands.append((configs[key], inp, os.path.abspath(output_folder), out))

    if commands:
        info('Aligning {} markers (key: "{}")\n'.format(len(commands), key))
        terminating = mp.Event()
        chunksize = math.floor(len(commands) / (nproc * 2))

        with mp.Pool(initializer=initt, initargs=(terminating,), processes=nproc) as pool:
            try:
                [_ for _ in pool.imap_unordered(msas_rec, commands,
                                                chunksize=chunksize if chunksize else 1)]
            except Exception as e:
                error(str(e), init_new_line=True)
                error('msas crashed', init_new_line=True, exit=True)

    else:
        info('Markers already aligned (key: "{}")\n'.format(key))


def msas_rec(x):
    if not terminating.is_set():
        try:
            t0 = time.time()
            params, inp, out_p, out = x
            info('Aligning "{}"\n'.format(inp))
            cmd = compose_command(params, input_file=inp, output_path=out_p, output_file=out)
            inp_f = None
            out_f = sb.DEVNULL

            if cmd['stdin']:
                inp_f = open(cmd['stdin'], 'r')

            if cmd['stdout']:
                out_f = open(cmd['stdout'], 'w')

            try:
                sb.check_call(cmd['command_line'], stdin=inp_f, stdout=out_f,
                              stderr=sb.DEVNULL, env=cmd['env'])
            except Exception as e:
                terminating.set()
                remove_files([cmd['output_file'], cmd['output_file'] + '_alignment_masked.fasta',
                              cmd['output_file'] + '_insertion_columns.txt',
                              cmd['output_file'] + '_alignment.fasta',
                              cmd['output_file'] + '_pasta.fasta',
                              cmd['output_file'] + '_pasta.fasttree'], path=cmd['output_path'])
                error(str(e), init_new_line=True)
                error('error while aligning\n    {}'.format('\n    '.join(['{:>12}: {}'.format(a, ' '.join(cmd[a]) if type(cmd[a]) is list else cmd[a]) for a in ['command_line', 'stdin', 'stdout', 'env']])), init_new_line=True)
                raise

            if cmd['stdin']:
                inp_f.close()

            if cmd['stdout']:
                out_f.close()

            t1 = time.time()
            info('"{}" generated in {}s\n'.format(out, int(t1 - t0)))
        except Exception as e:
            terminating.set()
            error(str(e), init_new_line=True)
            error('error while aligning\n    {}'.format('\n    '.join([str(a) for a in x])),
                  init_new_line=True)
            raise
    else:
        terminating.set()


def is_msa_empty(msa, path=None):
    msa_path = os.path.join(path, msa) if path else msa

    if os.path.isfile(msa_path):
        if [True for aln in AlignIO.parse(msa_path, "fasta") if len(aln.seq) <= 0]:
            return True  # there is at least an empty sequence that shouldn't be there
    else:
        error('file "{}" not found'.format(msa_path))

    return False  # all entries checked and are not empty or file not found


def trim_gappy(configs, key, inputt, output_folder, nproc=1, verbose=False):
    commands = []

    if not os.path.isdir(output_folder):
        if verbose:
            info('Creating folder "{}"\n'.format(output_folder))

        os.mkdir(output_folder)
    elif verbose:
        info('Folder "{}" already exists\n'.format(output_folder))

    if os.path.isdir(inputt):
        for inp in glob.iglob(os.path.join(inputt, '*.aln')):
            out = os.path.basename(inp)

            if not os.path.isfile(os.path.join(output_folder, out)):
                commands.append((configs[key], inp, output_folder, out))

        if not commands:  # aligned with UPP?
            for inp in glob.iglob(os.path.join(inputt, '*.aln_alignment_masked.fasta')):
                out = os.path.basename(inp).replace('_alignment_masked.fasta', '')

                if not os.path.isfile(os.path.join(output_folder, out)):
                    commands.append((configs[key], inp, output_folder, out))

    elif os.path.isfile(inputt):
        base, ext = os.path.splitext(os.path.basename(inputt))
        out = base + '.trim_gappy' + ext

        if not os.path.isfile(os.path.join(output_folder, out)):
            commands.append((configs[key], inputt, output_folder, out))
    else:
        error('unrecognized input "{}" is not a folder nor a file'.format(inputt), exit=True)

    if commands:
        info('Trimming gappy form {} markers (key: "{}")\n'.format(len(commands), key))
        terminating = mp.Event()
        chunksize = math.floor(len(commands) / (nproc * 2))

        with mp.Pool(initializer=initt, initargs=(terminating,), processes=nproc) as pool:
            try:
                [_ for _ in pool.imap_unordered(trim_gappy_rec, commands,
                                                chunksize=chunksize if chunksize else 1)]
            except Exception as e:
                error(str(e), init_new_line=True)
                error('trim_gappy crashed', init_new_line=True, exit=True)
    else:
        info('Markers already trimmed (key: "{}")\n'.format(key))


def trim_gappy_rec(x):
    if not terminating.is_set():
        try:
            t0 = time.time()
            params, inp, out_fld, out = x
            info('Trimming gappy "{}"\n'.format(inp))
            cmd = compose_command(params, input_file=inp, output_path=out_fld, output_file=out)
            inp_f = None
            out_f = sb.DEVNULL

            if cmd['stdin']:
                inp_f = open(cmd['stdin'], 'r')

            if cmd['stdout']:
                out_f = open(cmd['stdout'], 'w')

            try:
                sb.check_call(cmd['command_line'], stdin=inp_f, stdout=out_f,
                              stderr=sb.DEVNULL, env=cmd['env'])
            except Exception as e:
                terminating.set()
                remove_file(cmd['output_file'], path=cmd['output_path'])
                error(str(e), init_new_line=True)
                error('error while trimming\n    {}'.format('\n    '.join(['{:>12}: {}'.format(a, ' '.join(cmd[a]) if type(cmd[a]) is list else cmd[a]) for a in ['command_line', 'stdin', 'stdout', 'env']])), init_new_line=True)
                raise

            if cmd['stdin']:
                inp_f.close()

            if cmd['stdout']:
                out_f.close()

            outt = cmd['output_file']

            if cmd['output_path'] and (not outt.startswith(cmd['output_path'])):
                outt = os.path.join(cmd['output_path'], cmd['output_file'])

            if is_msa_empty(outt):  # sanity check
                info('Removing generated empty MSAs "{}"\n'.format(outt))
                os.remove(outt)
            else:
                t1 = time.time()
                info('"{}" generated in {}s\n'.format(out, int(t1 - t0)))
        except Exception as e:
            terminating.set()
            error(str(e), init_new_line=True)
            error('error while trimming gappy\n    {}'.format('\n    '.join([str(a) for a in x])),
                  init_new_line=True)
            raise
    else:
        terminating.set()


def trim_not_variant(inputt, output_folder, not_variant_threshold, nproc=1, verbose=False):
    commands = []

    if not os.path.isdir(output_folder):
        if verbose:
            info('Creating folder "{}"\n'.format(output_folder))

        os.mkdir(output_folder)
    elif verbose:
        info('Folder "{}" already exists\n'.format(output_folder))

    if os.path.isdir(inputt):
        for inp in glob.iglob(os.path.join(inputt, '*.aln')):
            out = os.path.join(output_folder, os.path.basename(inp))

            if not os.path.isfile(out):
                commands.append((inp, out, not_variant_threshold, verbose))

        if not commands:  # aligned with UPP?
            for inp in glob.iglob(os.path.join(inputt, '*.aln_alignment_masked.fasta')):
                out = os.path.join(output_folder,
                                   os.path.basename(inp).replace('_alignment_masked.fasta', ''))

                if not os.path.isfile(out):
                    commands.append((inp, out, not_variant_threshold, verbose))
    elif os.path.isfile(inputt):
        base, ext = os.path.splitext(inputt)
        out = base + '.trim_not_variant' + ext

        if not os.path.isfile(out):
            commands.append((inputt, out, not_variant_threshold, verbose))
    else:
        error('unrecognized input "{}" is not a folder nor a file'.format(inputt), exit=True)

    if commands:
        info('Trimming not variant from {} markers\n'.format(len(commands)))
        terminating = mp.Event()
        chunksize = math.floor(len(commands) / (nproc * 2))

        with mp.Pool(initializer=initt, initargs=(terminating,), processes=nproc) as pool:
            try:
                [_ for _ in pool.imap_unordered(trim_not_variant_rec, commands,
                                                chunksize=chunksize if chunksize else 1)]
            except Exception as e:
                error(str(e), init_new_line=True)
                error('trim_not_variant crashed', init_new_line=True, exit=True)
    else:
        info('Markers already trimmed\n')


def trim_not_variant_rec(x):
    if not terminating.is_set():
        try:
            t0 = time.time()
            inp, out, thr, verbose = x
            info('Trimming not variant "{}"\n'.format(inp))
            inp_aln = AlignIO.read(inp, "fasta")
            cols_to_remove = []
            sub_aln = []

            for i in range(len(inp_aln[0])):
                nrows = len(inp_aln) - inp_aln[:, i].count('-')

                for aa, fq in Counter(inp_aln[:, i].replace('-', '')).items():
                    if (fq / nrows) >= thr:
                        cols_to_remove.append(i)
                        break

            for aln in inp_aln:
                seq = ''.join([c for i, c in enumerate(aln.seq) if i not in cols_to_remove])

                if seq:
                    sub_aln.append(SeqRecord(Seq(seq), id=aln.id, description=''))

            if sub_aln:
                with open(out, 'w') as f:
                    AlignIO.write(MultipleSeqAlignment(sub_aln), f, "fasta")

                if is_msa_empty(out):  # sanity check
                    info('Removing generated empty MSAs "{}"\n'.format(out))
                    os.remove(out)
                else:
                    t1 = time.time()
                    info('"{}" generated in {}s\n'.format(out, int(t1 - t0)))
            elif verbose:
                    info('"{}" discarded because no cloumns retained while removing not '
                         'variant sites (thr: {})'.format(inp, thr))
        except Exception as e:
            terminating.set()
            remove_file(out)
            error(str(e), init_new_line=True)
            error('error while trimming not variant\n    {}'.format('\n    '.join([str(a) for a in x])), init_new_line=True)
            raise
    else:
        terminating.set()


def remove_fragmentary_entries(input_folder, data_folder, output_folder,
                               fragmentary_threshold, min_num_entries, nproc=1, verbose=False):
    commands = []
    frag_entries = []

    if os.path.isfile(os.path.join(data_folder, 'fragmentary_entries.pkl')):
        info('Fragmentary entries already removed\n')

        if verbose:
            info('Loading fragmentary entries from "{}"\n'
                 .format(os.path.join(data_folder, 'fragmentary_entries.pkl')))

        with open(os.path.join(data_folder, 'fragmentary_entries.pkl'), 'rb') as f:
            frag_entries = pickle.load(f)

        return frag_entries

    if not os.path.isdir(output_folder):
        if verbose:
            info('Creating folder "{}"\n'.format(output_folder))

        os.mkdir(output_folder)
    elif verbose:
        info('Folder "{}" already exists\n'.format(output_folder))

    for inp in glob.iglob(os.path.join(input_folder, '*.aln')):
        out = os.path.join(output_folder, os.path.basename(inp))

        if not os.path.isfile(out):
            commands.append((inp, out, fragmentary_threshold, min_num_entries, verbose))

        if not commands:  # aligned with UPP?
            for inp in glob.iglob(os.path.join(input_folder, '*.aln_alignment_masked.fasta')):
                out = os.path.join(output_folder,
                                   os.path.basename(inp).replace('_alignment_masked.fasta', ''))

                if not os.path.isfile(out):
                    commands.append((inp, out, fragmentary_threshold, min_num_entries,
                                     verbose))

    if commands:
        info('Checking {} alignments for fragmentary entries (thr: {})\n'
             .format(len(commands), fragmentary_threshold))
        terminating = mp.Event()
        chunksize = math.floor(len(commands) / (nproc * 2))

        with mp.Pool(initializer=initt, initargs=(terminating,), processes=nproc) as pool:
            try:
                frag_entries = [a for a in pool.imap_unordered(remove_fragmentary_entries_rec,
                                                               commands,
                                                               chunksize=chunksize if chunksize else 1) if a]
            except Exception as e:
                error(str(e), init_new_line=True)
                error('remove_fragmentary_entries crashed', init_new_line=True, exit=True)

            if frag_entries:
                with open(os.path.join(data_folder, 'fragmentary_entries.pkl'), 'wb') as f:
                    pickle.dump(frag_entries, f, protocol=pickle.HIGHEST_PROTOCOL)
    else:
        info('Fragmentary entries already removed\n')

    return frag_entries


def remove_fragmentary_entries_rec(x):
    if not terminating.is_set():
        try:
            t0 = time.time()
            inp, out, frag_thr, min_num_entries, verbose = x
            info('Fragmentary "{}"\n'.format(inp))
            inp_aln = AlignIO.read(inp, "fasta")
            out_aln = []

            for aln in inp_aln:
                if gap_cost(aln.seq) < frag_thr:
                    out_aln.append(aln)

            if len(out_aln) >= min_num_entries:
                with open(out, 'w') as f:
                    AlignIO.write(MultipleSeqAlignment(out_aln), f, 'fasta')

                t1 = time.time()
                info('"{}" generated in {}s\n'.format(out, int(t1 - t0)))
            elif verbose:
                info('"{}" discarded, not enough inputs ({}/{})\n'
                     .format(inp, len(out_aln), min_num_entries))
                return inp

            return None
        except Exception as e:
            terminating.set()
            remove_file(out)
            error(str(e), init_new_line=True)
            error('error while removing fragmentary\n    {}'.format('\n    '.join([str(a) for a in x])),
                  init_new_line=True)
            raise
    else:
        terminating.set()


def inputs_list(input_folder, extension, output_file, nproc=1, verbose=False):
    file_input_list = []

    if os.path.isfile(output_file):
        with open(output_file, 'rb') as f:
            file_input_list = pickle.load(f)
    else:
        commands = glob.glob(os.path.join(input_folder, '*' + extension))

        if commands:
            tmp_input_list = None
            terminating = mp.Event()
            chunksize = math.floor(len(commands) / (nproc * 2))

            with mp.Pool(initializer=initt, initargs=(terminating,), processes=nproc) as pool:
                try:
                    tmp_input_list = [a for a in pool.imap_unordered(inputs_list_rec,
                                                                     commands,
                                                                     chunksize=chunksize if chunksize else 1) if a]
                except Exception as e:
                    error(str(e), init_new_line=True)
                    error('inputs_list crashed', init_new_line=True, exit=True)

            if tmp_input_list:
                for inputs in tmp_input_list:
                    file_input_list += inputs

                file_input_list = list(set(file_input_list))

                with open(output_file, 'wb') as f:
                    pickle.dump(file_input_list, f, protocol=pickle.HIGHEST_PROTOCOL)

    return file_input_list


def inputs_list_rec(x):
    if not terminating.is_set():
        try:
            return [aln.id for aln in AlignIO.parse(x, "fasta")]
        except Exception as e:
            terminating.set()
            error(str(e), init_new_line=True)
            error('error while computing inputs list\n    input_file: {}'.format(x),
                  init_new_line=True)
            raise
    else:
        terminating.set()


def subsample(input_folder, output_folder, positions_function, scoring_function, submat,
              unknown_fraction=0.3, nproc=1, verbose=False):
    commands = []
    mat = None

    if not os.path.isfile(submat):
        error('could not find substitution matrix "{}"'.format(submat), exit=True)
    else:
        with open(submat, 'rb') as f:
            mat = pickle.load(f)

        if verbose:
            info('substitution matrix "{}" loaded\n'.format(submat))

    if not os.path.isdir(output_folder):
        if verbose:
            info('Creating folder "{}"\n'.format(output_folder))

        os.mkdir(output_folder)
    elif verbose:
        info('Folder "{}" already exists\n'.format(output_folder))

    for inp in glob.iglob(os.path.join(input_folder, '*.aln')):
        out = os.path.join(output_folder, os.path.basename(inp))

        if not os.path.isfile(out):
            commands.append((inp, out, positions_function, scoring_function,
                             unknown_fraction, mat))

    if not commands:  # aligned with UPP?
        for inp in glob.iglob(os.path.join(input_folder, '*_alignment_masked.fasta')):
            out = os.path.join(output_folder,
                               os.path.basename(inp).replace('_alignment_masked.fasta', '.aln'))

            if not os.path.isfile(out):
                commands.append((inp, out, positions_function, scoring_function,
                                 unknown_fraction, mat))

    if commands:
        info('Subsampling {} markers\n'.format(len(commands)))
        terminating = mp.Event()
        chunksize = math.floor(len(commands) / (nproc * 2))

        with mp.Pool(initializer=initt, initargs=(terminating,), processes=nproc) as pool:
            try:
                [_ for _ in pool.imap_unordered(subsample_rec, commands,
                                                chunksize=chunksize if chunksize else 1)]
            except Exception as e:
                error(str(e), init_new_line=True)
                error('subsample crashed', init_new_line=True, exit=True)
    else:
        info('Markers already subsampled\n')


def subsample_rec(x):
    if not terminating.is_set():
        try:
            t0 = time.time()
            inp, out, npos_function, score_function, unknown_fraction, mat = x
            info('Subsampling "{}"\n'.format(inp))
            inp_aln = AlignIO.read(inp, "fasta")
            scores = []
            out_aln = []

            for i in range(len(inp_aln[0])):
                col = Counter(inp_aln[:, i].upper())

                if (len(col) == 1) or \
                   (len(col) == 2 and ("-" in col or "X" in col)) or \
                   (len(col) == 3 and "X" in col and "-" in col):
                    continue

                if (col["-"] + col["X"]) > (len(inp_aln[:, i]) * unknown_fraction):
                    continue

                scores.append((score_function(inp_aln[:, i], mat), i))

            try:
                marker = os.path.splitext(os.path.basename(inp))[0][1:]
                marker = int(marker)
            except Exception as _:
                marker = None

            npos = npos_function(marker)
            best_npos = [p for _, p in sorted(scores)[-npos:]]

            for aln in inp_aln:
                seq = ''.join([c for i, c in enumerate(aln.seq) if i in best_npos])
                out_aln.append(SeqRecord(Seq(seq), id=aln.id, description=''))

            with open(out, 'w') as f:
                AlignIO.write(MultipleSeqAlignment(out_aln), f, 'fasta')

            t1 = time.time()
            info('"{}" generated in {}s\n'.format(out, int(t1 - t0)))
        except Exception as e:
            terminating.set()
            remove_file(out)
            error(str(e), init_new_line=True)
            error('error while subsampling\n    {}'.format('\n    '.join([str(a) for a in x])),
                  init_new_line=True)
            raise
    else:
        terminating.set()


def phylophlan(marker):
    # return max(int(max(int((400-marker)*30/400.0), 1)**2/30.0), 3)  # ~4k AAs (original PhyloPhlAn formulae)
    return max(int(math.ceil((max(int(math.ceil(((400 - marker) * 30) / 400.0)), 1)**2) / 30.0)), 3)  # ~4.6k AAs


def onethousand(_):
    return 1000


def sevenhundred(_):
    return 700


def fivehundred(_):
    return 500


def threehundred(_):
    return 300


def onehundred(_):
    return 100


def fifty(_):
    return 50


def twentyfive(_):
    return 25


def trident(seq, submat, alpha=1, beta=0.5, gamma=3):
    return ((1 - symbol_diversity(seq))**alpha *
            (1 - stereochemical_diversity(seq, submat))**beta *
            (1 - gap_cost(seq))**gamma)


def muscle(seq, submat):
    combos = [submat[a, b] for a, b in combinations(seq.upper().replace('-', ''), 2) if (a, b) in submat]
    retval = 0.0

    if len(combos):
        # average score over pairs of letters in the column
        retval = sum(combos) / len(combos)

    return retval


def symbol_diversity(seq, log_base=21):
    """
    Sander C, Schneider R. Database of homology-derived protein
    structures and the structural meaning of sequence alignment.
    Proteins 1991;9:56 - 68.
    """
    sh = 0.0

    for aa, abs_freq in Counter(seq.upper()).items():
        rel_freq = abs_freq / len(seq)
        sh -= rel_freq * math.log(rel_freq)

    sh /= math.log(min(len(seq), log_base))
    return sh if (sh > 0.15) and (sh < 0.85) else 0.99


def stereochemical_diversity(seq, submat):
    """
    Valdar W. Scoring Residue Conservation. PROTEINS: Structure,
    Function, and Genetics 48:227-241 (2002)
    """
    set_seq = set(seq.upper())
    aa_avg = sum([normalized_submat_scores(aa, submat) for aa in set_seq])
    aa_avg /= len(set_seq)
    r = sum([abs(aa_avg - normalized_submat_scores(aa, submat)) for aa in set_seq])
    r /= len(set_seq)
    r /= math.sqrt(20 * (max(submat.values()) - min(submat.values()))**2)
    return r


def normalized_submat_scores(aa, submat):
    """
    Karlin S, Brocchieri L. Evolutionary conservation of RecA genes in
    relation to protein structure and function. J Bacteriol 1996;178:
    1881-1894.
    """
    aas = ['A', 'C', 'D', 'E', 'F', 'G', 'H', 'I', 'K', 'L', 'M', 'N', 'P', 'Q', 'R', 'S',
           'T', 'V', 'W', 'Y']
    aa = aa.upper()
    m = 0.0

    if (aa != '-') and (aa != 'X') and (aa != 'Z'):
        for bb in aas:
            try:
                m += submat[(aa, bb)] / math.sqrt(submat[(aa, aa)] * submat[(bb, bb)])
            except Exception as e:
                error('{}\n    {}'.format(str(e),
                                          '\n'.join(['    {}: {}'.format(l, v) for l, v in
                                                     zip(['aa', 'bb', 'submat[(aa, bb)]',
                                                          'submat[(aa, aa)]', 'submat[(bb, bb)]'],
                                                         [aa, bb, submat[(aa, bb)], submat[(aa, aa)],
                                                          submat[(bb, bb)]])])),
                      exit=True)
                error('error while normalizing submat scores', exit=True)

    return m


def gap_cost(seq, norm=True):
    gaps = seq.count('-')

    if norm:
        if len(seq) != 0:
            gaps /= len(seq)
        else:
            gaps = 1  # in the range [0, 1], 1 plays the role of infinity

    return gaps


def load_substitution_model(input_file):
    if not input_file:
        error('mapping file (--maas) not specified', exit=True)
    elif not os.path.isfile(input_file):
        error('file "{}" not found'.format(input_file), exit=True)

    return dict(((line.strip().split('\t')[0], line.strip().split('\t')[1])
                 for line in open(input_file) if not line.startswith('#')))


def concatenate(all_inputs, input_folder, output_file, sort=False, verbose=False):
    t0 = time.time()

    if os.path.isfile(output_file):
        info('Alignments already merged "{}"\n'.format(output_file))
        return

    info('Concatenating alignments\n')
    all_inputs = set(all_inputs)
    inputs2alignments = dict(((inp, SeqRecord(Seq(''), id=inp, description='')) for inp in all_inputs))
    markers = glob.glob(os.path.join(input_folder, '*.aln'))

    if not len(markers):  # aligned with UPP?
        markers = glob.glob(os.path.join(input_folder, '*.aln_alignment_masked.fasta'))

    if sort:
        markers = sorted(markers)

    if len(markers):
        for a in markers:
            alignment_length = None
            current_inputs = []

            for seq_record in SeqIO.parse(a, "fasta"):
                current_inputs.append(seq_record.id)
                inputs2alignments[seq_record.id].seq += seq_record.seq

                if not alignment_length:
                    alignment_length = len(seq_record.seq)

                elif alignment_length != len(seq_record.seq):
                    error('wrong alignment length ({} != {})... Something is wrong'
                          .format(alignment_length, len(seq_record.seq)))

            current_inputs = set(current_inputs)

            for inp in all_inputs - current_inputs:
                inputs2alignments[inp].seq += Seq('-' * alignment_length)

        with open(output_file, 'w') as f:
            # discard inputs with only gaps in alignment (RAxML gives error)
            SeqIO.write([v for _, v in inputs2alignments.items() if gap_cost(v.seq, norm=True) < 1],
                        f, "fasta")

        t1 = time.time()
        info('Alignments concatenated "{}" in {}s\n'.format(output_file, int(t1 - t0)))
    else:
        error('No alignments found to concatenate', init_new_line=True, exit=True)


def build_gene_tree(configs, key, sub_mod, input_folder, output_folder, nproc=1, verbose=False):
    commands = []

    if not os.path.isdir(output_folder):
        if verbose:
            info('Creating folder "{}"\n'.format(output_folder))

        os.mkdir(output_folder)
    elif verbose:
        info('Folder "{}" already exists\n'.format(output_folder))

    for inp in glob.iglob(os.path.join(input_folder, '*.aln')):
        marker, _ = os.path.splitext(os.path.basename(inp))
        out = marker + '.tre'
        model = sub_mod[marker]

        if (not os.path.isfile(os.path.join(output_folder, out))) and \
           (not os.path.isfile(os.path.join(output_folder, 'RAxML_bestTree.' + out))) and \
           (not os.path.isfile(os.path.join(output_folder, 'RAxML_info.' + out))) and \
           (not os.path.isfile(os.path.join(output_folder, 'RAxML_log.' + out))) and \
           (not os.path.isfile(os.path.join(output_folder, 'RAxML_result.' + out))):
            commands.append((configs[key], model, inp, os.path.abspath(output_folder), out))

    if not commands:  # aligned with UPP?
        for inp in glob.iglob(os.path.join(input_folder, '*.aln_alignment_masked.fasta')):
            marker, _ = os.path.basename(inp).replace('.aln_alignment_masked.fasta', '')
            out = marker + '.tre'
            model = sub_mod[marker]

        if (not os.path.isfile(os.path.join(output_folder, out))) and \
           (not os.path.isfile(os.path.join(output_folder, 'RAxML_bestTree.' + out))) and \
           (not os.path.isfile(os.path.join(output_folder, 'RAxML_info.' + out))) and \
           (not os.path.isfile(os.path.join(output_folder, 'RAxML_log.' + out))) and \
           (not os.path.isfile(os.path.join(output_folder, 'RAxML_result.' + out))):
            commands.append((configs[key], model, inp, os.path.abspath(output_folder), out))

    if commands:
        info('Building {} gene trees\n'.format(len(commands)))
        terminating = mp.Event()
        chunksize = math.floor(len(commands) / (nproc * 2))

        with mp.Pool(initializer=initt, initargs=(terminating,), processes=nproc) as pool:
            try:
                [_ for _ in pool.imap_unordered(build_gene_tree_rec, commands,
                                                chunksize=chunksize if chunksize else 1)]
            except Exception as e:
                error(str(e), init_new_line=True)
                error('build_gene_tree crashed', init_new_line=True, exit=True)
    else:
        info('Gene trees already built\n')


def build_gene_tree_rec(x):
    if not terminating.is_set():
        try:
            t0 = time.time()
            params, model, inp, abs_wf, out = x
            info('Building gene tree "{}"\n'.format(inp))
            cmd = compose_command(params, sub_mod=model, input_file=inp,
                                  output_path=abs_wf, output_file=out)
            inp_f = None
            out_f = sb.DEVNULL

            if cmd['stdin']:
                inp_f = open(cmd['stdin'], 'r')

            if cmd['stdout']:
                out_f = open(cmd['stdout'], 'w')

            try:
                sb.check_call(cmd['command_line'], stdin=inp_f, stdout=out_f,
                              stderr=sb.DEVNULL, env=cmd['env'])
            except Exception as e:
                terminating.set()
                remove_files([cmd['output_file'], 'RAxML_bestTree.' + cmd['output_file'],
                              'RAxML_info.' + cmd['output_file'], 'RAxML_log.' + cmd['output_file'],
                              'RAxML_result.' + cmd['output_file']], path=cmd['output_path'])
                error(str(e), init_new_line=True)
                error('error while building gene tree\n    {}'.format('\n    '.join(['{:>12}: {}'.format(a, ' '.join(cmd[a]) if type(cmd[a]) is list else cmd[a]) for a in ['command_line', 'stdin', 'stdout', 'env']])), init_new_line=True)
                raise

            if cmd['stdin']:
                inp_f.close()

            if cmd['stdout']:
                out_f.close()

            t1 = time.time()
            info('"{}" generated in {}s\n'.format(out, int(t1 - t0)))
        except Exception as e:
            terminating.set()
            error(str(e), init_new_line=True)
            error('error while building gene tree\n    {}'.format('\n    '.join([str(a) for a in x])), init_new_line=True)
            raise
    else:
        terminating.set()


def resolve_polytomies(inputt, output, nproc=1, verbose=False):
    commands = []

    if os.path.isfile(inputt):
        output_path = os.path.dirname(output)
        output_file = os.path.basename(output)

        if (not os.path.isfile(output)) and \
           (not os.path.isfile(os.path.join(output_path, "RAxML_bestTree." + output_file))):
            commands.append((inputt, output))

    elif os.path.isdir(inputt):
        if not os.path.isdir(output):
            if verbose:
                info('Creating folder "{}"\n'.format(output))

            os.mkdir(output)
        elif verbose:
            info('Folder "{}" already exists\n'.format(output))

        for inp in glob.iglob(os.path.join(inputt, '*.tre')):
            out = os.path.basename(inp)

            if (not os.path.isfile(os.path.join(output, out))) and \
               (not os.path.isfile(os.path.join(output, "RAxML_bestTree." + out))):
                commands.append((inp, os.path.join(output, out)))

    if commands:
        info('Resolving {} polytomies\n'.format(len(commands)))
        terminating = mp.Event()
        chunksize = math.floor(len(commands) / (nproc * 2))

        with mp.Pool(initializer=initt, initargs=(terminating,), processes=nproc) as pool:
            try:
                [_ for _ in pool.imap_unordered(resolve_polytomies_rec, commands,
                                                chunksize=chunksize if chunksize else 1)]
            except Exception as e:
                error(str(e), init_new_line=True)
                error('resolve_polytomies crashed', init_new_line=True, exit=True)
    else:
        info('Polytomies already resolved\n')


def resolve_polytomies_rec(x):
    if not terminating.is_set():
        try:
            t0 = time.time()
            inp_f, out_f = x
            info('Resolving polytomies for "{}"\n'.format(inp_f))
            tree = dendropy.Tree.get(path=inp_f, schema="newick", preserve_underscores=True)
            tree.resolve_polytomies()
            tree.write(path=out_f, schema="newick")
            t1 = time.time()
            info('"{}" generated in {}s\n'.format(out_f, int(t1 - t0)))
        except Exception as e:
            terminating.set()
            error(str(e), init_new_line=True)
            error('error while resolving polytomies\n    {}'.format('\n    '.join([str(a) for a in x])),
                  init_new_line=True)
            raise
    else:
        terminating.set()


def refine_gene_tree(configs, key, sub_mod, input_alns, input_trees, output_folder,
                     nproc=1, verbose=False):
    commands = []

    if not os.path.isdir(output_folder):
        if verbose:
            info('Creating folder "{}"\n'.format(output_folder))

        os.mkdir(output_folder)
    elif verbose:
        info('Folder "{}" already exists\n'.format(output_folder))

    for inp in glob.iglob(os.path.join(input_alns, '*.aln')):
        marker, _ = os.path.splitext(os.path.basename(inp))
        starting_tree = input_trees + marker + '.tre'
        out = marker + '.tre'
        model = sub_mod[marker]

        if os.path.isfile(starting_tree):
            if (not os.path.isfile(os.path.join(output_folder, out))) and \
               (not os.path.isfile(os.path.join(output_folder, 'RAxML_bestTree.' + out))) and \
               (not os.path.isfile(os.path.join(output_folder, 'RAxML_info.' + out))) and \
               (not os.path.isfile(os.path.join(output_folder, 'RAxML_log.' + out))) and \
               (not os.path.isfile(os.path.join(output_folder, 'RAxML_result.' + out))):
                commands.append((configs[key], model, inp, starting_tree,
                                 os.path.abspath(output_folder), out))
        else:
            error('starting tree "{}" not found in "{}", built from "{}"'
                  .format(starting_tree, input_trees, inp))

    if commands:
        info('Refining {} gene trees\n'.format(len(commands)))
        terminating = mp.Event()
        chunksize = math.floor(len(commands) / (nproc * 2))

        with mp.Pool(initializer=initt, initargs=(terminating,), processes=nproc) as pool:
            try:
                [_ for _ in pool.imap_unordered(refine_gene_tree_rec, commands,
                                                chunksize=chunksize if chunksize else 1)]
            except Exception as e:
                error(str(e), init_new_line=True)
                error('refine_gene_tree crashed', init_new_line=True, exit=True)
    else:
        info('Gene trees already refined\n')


def refine_gene_tree_rec(x):
    if not terminating.is_set():
        try:
            t0 = time.time()
            params, model, inp, st, abs_wf, out = x
            info('Refining gene tree "{}"\n'.format(inp))
            cmd = compose_command(params, sub_mod=model, input_file=inp, database=st,
                                  output_path=abs_wf, output_file=out)
            inp_f = None
            out_f = sb.DEVNULL

            if cmd['stdin']:
                inp_f = open(cmd['stdin'], 'r')

            if cmd['stdout']:
                out_f = open(cmd['stdout'], 'w')

            try:
                sb.check_call(cmd['command_line'], stdin=inp_f, stdout=out_f,
                              stderr=sb.DEVNULL, env=cmd['env'])
            except Exception as e:
                terminating.set()
                remove_files([cmd['output_file'], 'RAxML_bestTree.' + cmd['output_file'],
                              'RAxML_info.' + cmd['output_file'], 'RAxML_log.' + cmd['output_file'],
                              'RAxML_result.' + cmd['output_file']], path=cmd['output_path'])
                error(str(e), init_new_line=True)
                error('error while executing\n    {}'.format('\n    '.join(['{:>12}: {}'.format(a, ' '.join(cmd[a]) if type(cmd[a]) is list else cmd[a]) for a in ['command_line', 'stdin', 'stdout', 'env']])), init_new_line=True)
                raise

            if cmd['stdin']:
                inp_f.close()

            if cmd['stdout']:
                out_f.close()

            t1 = time.time()
            info('"{}" generated in {}s\n'.format(out, int(t1 - t0)))
        except Exception as e:
            terminating.set()
            error(str(e), init_new_line=True)
            error('error while refining gene tree\n    {}'
                  .format('\n    '.join([str(a) for a in x])), init_new_line=True)
            raise
    else:
        terminating.set()


def merging_gene_trees(trees_folder, output_file, verbose=False):
    if os.path.exists(output_file):
        info('Gene trees already merged "{}"\n'.format(output_file))
        return

    t0 = time.time()
    raxml = False
    info('Merging gene trees\n')

    with open(output_file, 'w') as f:
        # RAxML files
        for gtree in glob.iglob(os.path.join(trees_folder, "*bestTree*.tre")):
            raxml = True

            with open(gtree) as g:
                f.write(g.read())

        if not raxml:
            for gtree in glob.iglob(os.path.join(trees_folder, "*.tre")):
                with open(gtree) as g:
                    f.write(g.read())

    t1 = time.time()
    info('Gene trees merged into "{}" in {}s\n'
         .format(output_file, int(t1 - t0)))


def build_phylogeny(configs, key, inputt, output_path, output_tree, nproc=1,
                    verbose=False):
    if os.path.isfile(os.path.join(output_path, output_tree)) or \
       os.path.isfile(os.path.join(output_path, 'RAxML_bestTree.' + output_tree)) or \
       os.path.isfile(os.path.join(output_path, 'RAxML_info.' + output_tree)) or \
       os.path.isfile(os.path.join(output_path, 'RAxML_log.' + output_tree)) or \
       os.path.isfile(os.path.join(output_path, 'RAxML_result.' + output_tree)):
        info('Phylogeny "{}" (or "RAxML_*.{}") already built\n'
             .format(os.path.join(output_path, output_tree), output_tree))
        return

    t0 = time.time()
    info('Building phylogeny "{}"\n'.format(inputt))
    nproc_loc = 20 if (nproc > 20) and ('raxml' in configs[key]['program_name'].lower()) else nproc
    cmd = compose_command(configs[key], input_file=inputt, output_path=output_path,
                          output_file=output_tree, nproc=nproc_loc)
    inp_f = None
    out_f = sb.DEVNULL

    if cmd['stdin']:
        inp_f = open(cmd['stdin'], 'r')

    if cmd['stdout']:
        out_f = open(cmd['stdout'], 'w')

    try:
        sb.check_call(cmd['command_line'], stdin=inp_f, stdout=out_f, stderr=sb.DEVNULL,
                      env=cmd['env'])
    except Exception as e:
        remove_files([cmd['output_file'], 'RAxML_bestTree.' + cmd['output_file'],
                      'RAxML_info.' + cmd['output_file'], 'RAxML_log.' + cmd['output_file'],
                      'RAxML_result.' + cmd['output_file']], path=cmd['output_path'])
        error(str(e), init_new_line=True)
        error('error while executing\n    {}'.format('\n    '.join(['{:>12}: {}'.format(a, ' '.join(cmd[a]) if type(cmd[a]) is list else cmd[a]) for a in ['command_line', 'stdin', 'stdout', 'env']])), init_new_line=True, exit=True)

    if cmd['stdin']:
        inp_f.close()

    if cmd['stdout']:
        out_f.close()

    t1 = time.time()
    info('Phylogeny "{}" built in {}s\n'.format(output_tree, int(t1 - t0)))


def refine_phylogeny(configs, key, inputt, starting_tree, output_path, output_tree,
                     nproc=1, verbose=False):
    if os.path.isfile(os.path.join(output_path, output_tree)) or \
       os.path.isfile(os.path.join(output_path, 'RAxML_bestTree.' + output_tree)) or \
       os.path.isfile(os.path.join(output_path, 'RAxML_info.' + output_tree)) or \
       os.path.isfile(os.path.join(output_path, 'RAxML_log.' + output_tree)) or \
       os.path.isfile(os.path.join(output_path, 'RAxML_result.' + output_tree)):
        info('Phylogeny "{}" already refined\n'.format(output_tree))
        return

    t0 = time.time()
    info('Refining phylogeny "{}"\n'.format(starting_tree))
    nproc_loc = 20 if (nproc > 20) and ('raxml' in configs[key]['program_name'].lower()) else nproc
    cmd = compose_command(configs[key], input_file=inputt, database=starting_tree,
                          output_path=output_path, output_file=output_tree, nproc=nproc_loc)
    inp_f = None
    out_f = sb.DEVNULL

    if cmd['stdin']:
        inp_f = open(cmd['stdin'], 'r')

    if cmd['stdout']:
        out_f = open(cmd['stdout'], 'w')

    try:
        sb.check_call(cmd['command_line'], stdin=inp_f, stdout=out_f, stderr=sb.DEVNULL,
                      env=cmd['env'])
    except Exception as e:
        remove_files([cmd['output_file'], 'RAxML_bestTree.' + cmd['output_file'],
                      'RAxML_info.' + cmd['output_file'], 'RAxML_log.' + cmd['output_file'],
                      'RAxML_result.' + cmd['output_file']], path=cmd['output_path'])
        error(str(e), init_new_line=True)
        error('error while executing\n    {}'.format('\n    '.join(['{:>12}: {}'.format(a, ' '.join(cmd[a]) if type(cmd[a]) is list else cmd[a]) for a in ['command_line', 'stdin', 'stdout', 'env']])), init_new_line=True, exit=True)

    if cmd['stdin']:
        inp_f.close()

    if cmd['stdout']:
        out_f.close()

    t1 = time.time()
    info('Phylogeny "{}" refined in {}s\n'.format(output_tree, int(t1 - t0)))


def compute_dists(s1, s2):
    idd = [s for s in range(len(s1)) if (s1[s] not in ['-', 'N']) and (s2[s] not in ['-', 'N'])]
    d = sum(a != b for a, b in zip([s1[s] for s in idd], [s2[s] for s in idd]))

    return (d, len(idd))


def mutation_rates(input_folder, output_folder, nproc=1, verbose=False):
    commands = [(inp, os.path.join(output_folder, inp.replace(input_folder, '').replace('.aln', '.tsv')), verbose)
                for inp in glob.iglob(input_folder + "*.aln") if not os.path.exists(os.path.join(output_folder, inp.replace(input_folder, '').replace('.aln', '.tsv')))]

    if commands:
        info('Computing mutation rates for {} markers\n'.format(len(commands)))
        terminating = mp.Event()
        chunksize = math.floor(len(commands) / (nproc * 2))

        with mp.Pool(initializer=initt, initargs=(terminating,), processes=nproc) as pool:
            try:
                [_ for _ in pool.imap_unordered(mutation_rates_rec, commands,
                                                chunksize=chunksize if chunksize else 1)]
            except Exception as e:
                error(str(e), init_new_line=True)
                error('mutation_rates crashed', init_new_line=True, exit=True)
    else:
        info('No mutation rates to compute\n')


def mutation_rates_rec(x):
    if not terminating.is_set():
        try:
            inp_aln, out_tsv, verbose = x

            if verbose:
                info('Computing mutation rates of "{}"\n'.format(inp_aln))

            inp = AlignIO.read(inp_aln, "fasta")
            dists = dict([((inp[i].id, inp[j].id), compute_dists(inp[i], inp[j]))
                          for i in range(len(inp)) for j in range(i + 1, len(inp))])
            out_tbl = [['ids'] + [inp[i].id for i in range(len(inp))]]  # header

            for i in range(len(inp)):
                row = [inp[i].id]

                for j in range(len(inp)):
                    a, b = (i, j) if (inp[i].id, inp[j].id) in dists else (j, i)

                    if i < j:  # upper triangular
                        row.append(str(float(dists[(inp[a].id, inp[b].id)][0] /
                                             dists[(inp[a].id, inp[b].id)][1]))
                                   if dists[(inp[a].id, inp[b].id)][1] > 0 else 'NaN')
                    elif i > j:  # lower triangular
                        row.append('/'.join([str(e) for e in dists[(inp[a].id, inp[b].id)]]))
                    else:
                        row.append('0')

                out_tbl.append(row)

            if verbose:
                info('Writing output to "{}"\n'.format(out_tsv))

            with open(out_tsv, 'w') as f:
                f.write('\n'.join(['\t'.join(r) for r in out_tbl]))
        except Exception as e:
            terminating.set()
            remove_file(out_tsv)
            error(str(e), init_new_line=True)
            error('error while computing mutation rates\n    {}'.format('\n    '.join([str(a) for a in x])),
                  init_new_line=True)
            raise
    else:
        terminating.set()


def standard_phylogeny_reconstruction(project_name, configs, args, db_dna, db_aa):
    all_inputs = None
    input_faa = None
    inp_bz2 = os.path.join(args.data_folder, 'uncompressed')
    input_fna = load_input_files(args.input_folder, inp_bz2, args.genome_extension,
                                 verbose=args.verbose)

    if input_fna:
        inp_f = os.path.join(args.data_folder, 'map_dna')
        gene_markers_identification(configs, 'map_dna', input_fna, inp_f, args.database,
                                    db_dna, args.min_num_proteins, nproc=args.nproc,
                                    verbose=args.verbose)
        gene_markers_selection(inp_f, largest_cluster if args.db_type == 'a' else best_hit,
                               args.min_num_proteins, nproc=args.nproc, verbose=args.verbose)
        out_f = os.path.join(args.data_folder, 'markers_dna')
        gene_markers_extraction(input_fna, inp_f, out_f, args.genome_extension,
                                args.min_num_markers,
                                frameshifts=True if args.db_type == 'a' else False,
                                nproc=args.nproc, verbose=args.verbose)
        inp_f = out_f

        if args.db_type == 'a':
            out_f = os.path.join(args.data_folder, 'fake_proteomes')
            fake_proteome(inp_f, out_f, args.genome_extension, args.proteome_extension,
                          args.min_len_protein, nproc=args.nproc, verbose=args.verbose)
            inp_f = out_f
            input_faa = load_input_files(inp_f, inp_bz2, args.proteome_extension,
                                         verbose=args.verbose)
            inp_f = out_f

    if args.db_type == 'a':
        faa = load_input_files(args.input_folder, inp_bz2, args.proteome_extension,
                               verbose=args.verbose)

        if input_faa:  # if duplicates input keep the ones from 'faa'
            input_faa.update(faa)
        else:  # otherwise use only the ones from 'faa'
            input_faa = faa

        input_faa_checked = check_input_proteomes(input_faa, args.min_num_proteins,
                                                  args.min_len_protein, args.data_folder,
                                                  nproc=args.nproc, verbose=args.verbose)

        if input_faa_checked:
            inp_f = os.path.join(args.data_folder, 'clean_aa')
            clean_input_proteomes(input_faa_checked, inp_f, nproc=args.nproc,
                                  verbose=args.verbose)
            input_faa_clean = load_input_files(inp_f, inp_bz2, args.proteome_extension,
                                               verbose=args.verbose)

            if input_faa_clean:
                inp_f = os.path.join(args.data_folder, 'map_aa')
                gene_markers_identification(configs, 'map_aa', input_faa_clean, inp_f,
                                            args.database, db_aa, args.min_num_proteins,
                                            nproc=args.nproc, verbose=args.verbose)
                gene_markers_selection(inp_f, best_hit, args.min_num_proteins,
                                       nproc=args.nproc, verbose=args.verbose)
                out_f = os.path.join(args.data_folder, 'markers_aa')
                gene_markers_extraction(input_faa_clean, inp_f, out_f, args.proteome_extension,
                                        args.min_num_markers, nproc=args.nproc, verbose=args.verbose)
                inp_f = out_f

    out_f = os.path.join(args.data_folder, 'markers')
    inputs2markers(inp_f, out_f, args.min_num_entries,
                   args.proteome_extension if args.db_type == 'a' else args.genome_extension,
                   verbose=args.verbose)
    inp_f = out_f
    out_f = os.path.join(args.data_folder, 'msas')
    msas(configs, 'msa', inp_f, args.proteome_extension if args.db_type == 'a' else args.genome_extension,
         out_f, nproc=args.nproc, verbose=args.verbose)
    inp_f = out_f

    if args.mutation_rates:
        mutation_rates(inp_f, os.path.join(args.output_folder, 'mutation_rates'), verbose=args.verbose)

    if args.trim:
        if 'trim' in configs and ((args.trim == 'gappy') or (args.trim == 'greedy')):
            out_f = os.path.join(args.data_folder, 'trim_gappy')
            trim_gappy(configs, 'trim', inp_f, out_f, nproc=args.nproc, verbose=args.verbose)
            inp_f = out_f

        if (args.trim == 'not_variant') or (args.trim == 'greedy'):
            out_f = os.path.join(args.data_folder, 'trim_not_variant')
            trim_not_variant(inp_f, out_f, args.not_variant_threshold, nproc=args.nproc,
                             verbose=args.verbose)
            inp_f = out_f

    if args.remove_fragmentary_entries or args.remove_only_gaps_entries:
        out_f = os.path.join(args.data_folder, 'only_gaps')

        if args.remove_fragmentary_entries:
            out_f = os.path.join(args.data_folder, 'fragmentary')

        remove_fragmentary_entries(inp_f, args.data_folder, out_f, args.fragmentary_threshold,
                                   args.min_num_entries, nproc=args.nproc, verbose=args.verbose)
        inp_f = out_f

    # compute inputs list
    all_inputs = inputs_list(inp_f, '.aln', os.path.join(args.data_folder, 'all_inputs.pkl'),
                             nproc=args.nproc, verbose=args.verbose)

    if args.subsample:
        out_f = os.path.join(args.data_folder, 'sub')
        subsample(inp_f, out_f, args.subsample, args.scoring_function,
                  os.path.join(args.submat_folder, args.submat + '.pkl'),
                  unknown_fraction=args.unknown_fraction, nproc=args.nproc,
                  verbose=args.verbose)
        inp_f = out_f

    if 'gene_tree1' in configs:
        sub_mod = load_substitution_model(args.maas)
        out_f = os.path.join(args.data_folder, 'gene_tree1')
        build_gene_tree(configs, 'gene_tree1', sub_mod, inp_f, out_f, nproc=args.nproc,
                        verbose=args.verbose)

        if 'gene_tree2' in configs:
            outt = os.path.join(args.data_folder, 'gene_tree1_polytomies')
            resolve_polytomies(out_f, outt, nproc=args.nproc, verbose=args.verbose)
            out_f = outt

            outt = os.path.join(args.data_folder, 'gene_tree2')
            refine_gene_tree(configs, 'gene_tree2', sub_mod, inp_f, out_f, outt,
                             nproc=args.nproc, verbose=args.verbose)
            out_f = outt

        inp_f = out_f
        out_f = os.path.join(args.data_folder, 'gene_trees.tre')
        merging_gene_trees(inp_f, out_f, verbose=args.verbose)
        inp_f = out_f
    else:
        if not all_inputs:
            all_inputs = (os.path.splitext(os.path.basename(i))[0] for i in input_faa_clean)

        out_f = os.path.join(args.output_folder, 'all.aln')
        concatenate(all_inputs, inp_f, out_f, sort=args.sort, verbose=args.verbose)
        inp_f = out_f

    out_f = project_name + '.tre'
    build_phylogeny(configs, 'tree1', inp_f, os.path.abspath(args.output_folder), out_f,
                    nproc=args.nproc, verbose=args.verbose)

    if 'tree2' in configs:
        outt = project_name + '_resolved.tre'
        resolve_polytomies(os.path.join(args.output_folder, out_f), os.path.join(args.output_folder, outt),
                           nproc=args.nproc, verbose=args.verbose)
        out_f = os.path.join(args.output_folder, outt)

        refine_phylogeny(configs, 'tree2', inp_f, out_f, os.path.abspath(args.output_folder),
                         project_name + '_refined.tre', nproc=args.nproc, verbose=args.verbose)


def byte_to_megabyte(byte):
    """
    Convert byte value to megabyte
    """

    return (byte / 1048576)


class ReportHook():

    def __init__(self):
        self.start_time = time.time()

    def report(self, blocknum, block_size, total_size):
        """
        Print download progress message
        """

        if blocknum == 0:
            self.start_time = time.time()

            if total_size > 0:
                info("Downloading file of size: {:.2f} MB\n".format(byte_to_megabyte(total_size)))
        else:
            total_downloaded = blocknum * block_size
            status = "{:3.2f} MB ".format(byte_to_megabyte(total_downloaded))

            if total_size > 0:
                percent_downloaded = total_downloaded * 100.0 / total_size
                # use carriage return plus sys.stderr to overwrite stderr
                download_rate = total_downloaded / (time.time() - self.start_time)
                estimated_time = (total_size - total_downloaded) / download_rate
                estimated_minutes = int(estimated_time / 60.0)
                estimated_seconds = estimated_time - estimated_minutes * 60.0
                status += ("{:3.2f} %  {:5.2f} MB/sec {:2.0f} min {:2.0f} sec "
                           .format(percent_downloaded, byte_to_megabyte(download_rate),
                                   estimated_minutes, estimated_seconds))

            status += "        \r"
            info(status)


def download(url, download_file, verbose=False):
    """
    Download a file from a url
    """

    if not os.path.isfile(download_file):
        try:
            if verbose:
                info('Downloading "{}"\n'.format(url))

            urlretrieve(url, download_file, reporthook=ReportHook().report)
        except EnvironmentError:
            error('unable to download "{}"'.format(url))
    elif verbose:
        info('File "{}" already present!\n'.format(download_file))


def download_and_unpack_db(url, db_name, folder, verbose=False):
    """
    Download the url to the file and decompress into the folder
    """

    if not os.path.isdir(folder):  # create the folder if it does not exist
        try:
            if verbose:
                info('Creating "{}" folder\n'.format(folder))

            os.makedirs(folder)
        except EnvironmentError:
            error('unable to create database folder "{}"'.format(folder), exit=True)

    if os.path.isdir(os.path.join(folder, db_name)):  # check if there already exists the folder
        if verbose:
            info('Database folder "{}" already present\n'.format(os.path.join(folder, db_name)))

        return

    # check the directory permissions
    if not os.access(folder, os.W_OK):
        error('database directory "{}" is not writeable, please modify the permissions'
              .format(folder), exit=True)

    # download database
    tar_file = os.path.join(folder, db_name + ".tar")
    url_tar_file = os.path.join(url, db_name + ".tar")
    download(url_tar_file, tar_file, verbose=verbose)

    # download MD5 checksum
    md5_file = os.path.join(folder, db_name + ".md5")
    url_md5_file = os.path.join(url, db_name + ".md5")
    download(url_md5_file, md5_file, verbose=verbose)

    md5_md5 = None
    md5_tar = None

    if os.path.isfile(md5_file):
        with open(md5_file) as f:
            for row in f:
                md5_md5 = row.strip().split(' ')[0]
    else:
        error('file "{}" not found!'.format(md5_file))

    # compute MD5 of .tar.bz2
    if os.path.isfile(tar_file):
        hash_md5 = hashlib.md5()

        with open(tar_file, "rb") as f:
            for chunk in iter(lambda: f.read(4096), b""):
                hash_md5.update(chunk)

        md5_tar = hash_md5.hexdigest()[:32]
    else:
        error('file "{}" not found!'.format(tar_file), exit=True)

    if (md5_tar is None) or (md5_md5 is None):
        error("MD5 checksums not found, something went wrong!", exit=True)

    # compare checksums
    if md5_tar != md5_md5:
        error('MD5 checksums do not correspond, if this happens again, please remove the '
              'database files in "{}" and re-run PhyloPhlAn2 so they will be re-downloaded'
              .format(folder), exit=True)

    # untar
    if verbose:
        info('Extracting "{}" into "{}"\n'.format(tar_file, folder))

    try:
        tarfile_handle = tarfile.open(tar_file)
        tarfile_handle.extractall(path=folder)
        tarfile_handle.close()
    except EnvironmentError:
        error('unable to extract "{}"'.format(tar_file))


def phylophlan2():
    args = read_params()

    if args.verbose:
        info('PhyloPhlAn version {} ({})\nCommand line: {}\n'
             .format(__version__, __date__, ' '.join(sys.argv)))

    project_name = check_args(args, sys.argv, verbose=args.verbose)

    if args.clean_all:
        clean_all(args.databases_folder, verbose=args.verbose)

    if args.clean:
        clean_project(args.data_folder, args.output_folder, verbose=args.verbose)

    configs = read_configs(args.config_file, verbose=args.verbose)
    check_configs(configs, verbose=args.verbose)
    check_dependencies(configs, args.nproc, verbose=args.verbose)
    download_and_unpack_db(DATABASE_DOWNLOAD_URL, args.database, args.databases_folder,
                           verbose=args.verbose)
    check_database(args.database, args.databases_folder, verbose=args.verbose)
    db_type, db_dna, db_aa = init_database(args.database, args.databases_folder,
                                           args.db_type, configs, 'db_dna', 'db_aa',
                                           verbose=args.verbose)
    if not args.db_type:
        args.db_type = db_type

    if not args.meta:  # standard phylogeny reconstruction
        standard_phylogeny_reconstruction(project_name, configs, args, db_dna, db_aa)
    else:  # metagenomic application
        pass


if __name__ == '__main__':
    t0 = time.time()
    phylophlan2()
    t1 = time.time()
    info('Total elapsed time {}s\n'.format(int(t1 - t0)))
    sys.exit(0)<|MERGE_RESOLUTION|>--- conflicted
+++ resolved
@@ -101,40 +101,34 @@
 
     group = p.add_mutually_exclusive_group()
     group.add_argument('-i', '--input', metavar='PROJECT_NAME', type=str, default=None,
-                       help="Build a phylogenetic tree using only genomes and/or proteomes provided by "
-                            "the user")
+                       help=("Build a phylogenetic tree using only genomes and/or "
+                             "proteomes provided by the user"))
     group.add_argument('-c', '--clean', metavar='PROJECT_NAME', type=str, default=None,
-                       help="Clean the output and partial data produced for the "
-                            "specified project")
+                       help=("Clean the output and partial data produced for the "
+                             "specified project"))
 
     p.add_argument('-d', '--database', type=str, default=None,
                    help="The name of the database of markers to use.")
     p.add_argument('-t', '--db_type', default=None, choices=DB_TYPE_CHOICES,
-                   help=("Specify the type of the database of markers, where 'n' stands for "
-                         "nucleotides and 'a' for amino acids. If not specified, PhyloPhlAn2 "
-                         "will automatically detect the type of database"))
+                   help=('Specify the type of the database of markers, where "n" stands '
+                         'for nucleotides and "a" for amino acids. If not specified, '
+                         'PhyloPhlAn2 will automatically detect the type of database'))
     p.add_argument('-f', '--config_file', type=str, default=None,
-                   help="The configuration file to load. "
-                        "Four ready-to-use configuration files are already available in the configs folder")
+                   help=('The configuration file to load, four ready-to-use configuration '
+                         'files can be generated using the "write_default_configs.sh" '
+                         'script present in the "configs" folder'))
 
     group = p.add_mutually_exclusive_group()
     group.add_argument('--diversity', default=None, choices=DIVERSITY_CHOICES,
-<<<<<<< HEAD
                        help=('Specify the "diversity" of phylogeny to build in order to '
                              'automatically adjust some parameters. Values can be: '
                              '"low": for genus-/species-/strain-level phylogenies; '
                              '"medium": for class-/order-level phylogenies; '
-=======
-                       help=('Specify to PhyloPhlAn2 how diverse are the input genomes/proteomes;'
-                             '"low": for species-strain level phylogenies;'
-                             '"medium": for genus-family level phylogenies;'
->>>>>>> d38ec864
                              '"high": for tree-of-life size phylogenies'))
-    group.add_argument('--meta', action='store_true', default=False, help="")
+    group.add_argument('--meta', action='store_true', default=False, help="")  # to implement!!!
 
     group = p.add_mutually_exclusive_group()
     group.add_argument('--accurate', action='store_true', default=False,
-<<<<<<< HEAD
                        help=('If specified will set some parameters that should provide a '
                              'more accurate phylogeny reconstruction. Affected parameters '
                              'vary depending also on the "--diversity" parameter'))
@@ -142,25 +136,16 @@
                        help=('If specified will set some parameters that should provide a '
                              'faster phylogeny reconstruction. Affected parameters vary '
                              'depending also on the "--diversity" parameter'))
-=======
-                       help="If specified, it will set some parameters that should provide a more accurate "
-                            "phylogeny reconstruction. "
-                            "If not specified, PhyloPhlAn 2.0 will automatically run with this option. "
-                            "Check the tutorial on bitbucket to see which parameters are affected")
-    group.add_argument('--fast', action='store_true', default=False,
-                       help="If specified will set some parameters that should provide a faster "
-                            "phylogeny reconstruction. "
-                            "Check the tutorial on bitbucket to see which parameters are affected")
->>>>>>> d38ec864
 
     p.add_argument('--clean_all', action='store_true', default=False,
                    help=("Remove all installation and database files that are "
-                         "automatically generated at the first run of the PhyloPhlAn2"))
+                         "automatically generated at the first run of PhyloPhlAn"))
     p.add_argument('--database_list', action='store_true', default=False,
                    help=("List of all the available databases that can "
                          "be specified with the -d (or --database) option"))
     p.add_argument('-s', '--submat', type=str, default=None,
-                   help="Specify the substitution matrix to use")
+                   help=('Specify the substitution matrix to use, the available substitution '
+                         'matrices can be listed using the "--submat_list" parameter'))
     p.add_argument('--submat_list', action='store_true', default=False,
                    help=("List of all the available substitution matrices that can "
                          "be specified with the -s (or --submat) option"))
@@ -171,40 +156,41 @@
     p.add_argument('--min_len_protein', type=int, default=MIN_LEN_PROTEIN,
                    help="Proteins in proteomes (.faa) shorter than this value will be discarded")
     p.add_argument('--min_num_markers', type=int, default=MIN_NUM_MARKERS,
-                   help="Input genomes or proteomes that map to less than the specified "
-                        "number of markers will be discarded")
+                   help=("Input genomes or proteomes that map to less than the specified "
+                         "number of markers will be discarded"))
     p.add_argument('--trim', default=None, choices=TRIM_CHOICES,
-                   help=("Specify which type of trimming to perform. "
-                         "'gappy' will use what specified in the 'trim' section of the configuration "
-                         "file to remove gappy columns (suggested, trimal --gappyout); "
-                         "'not_variant' will remove columns that have at least one amino "
-                         "acid appearing above a certain threshold (see '--not_variant_threshold' parameter)"
-                         "'greedy' performs both 'gappy' and 'not_variant'" 
-                         "Default is 'None'. In this case, the trimming step will not be performed"))
+                   help=('Specify which type of trimming to perform: "gappy" will perform '
+                         'what specified in the "trim" section of the configuration file '
+                         'to remove gappy columns (suggested, trimal --gappyout); '
+                         '"not_variant" will remove columns that have at least one '
+                         'nucleotide/amino acid appearing above a certain threshold (see '
+                         '"--not_variant_threshold" parameter); "greedy" performs both '
+                         '"gappy" and "not_variant". Default is "None", no trimming will '
+                         'be performed'))
     p.add_argument('--not_variant_threshold', type=float,
                    default=NOT_VARIANT_THRESHOLD,
-                   help=("Specify the value used to consider a column not variant when "
-                         "'--trim not_variant' is specified. Default is '0.95'"))
+                   help=('Specify the value used to consider a column not variant when '
+                         '"--trim not_variant" is specified. Default is 0.95'))
     p.add_argument('--subsample', default=None, choices=SUBSAMPLE_CHOICES,
-                   help=("Specify which function to use to compute the number of positions "
-                         "to retain from single marker MSAs for the concatenated MSA. "
-                         "'phylophlan' compute the number of position for each marker as "
-                         "in PhyloPhlAn (almost!) (works only when --database phylophlan); "
-                         "'onethousand' return the top 1000 positions; 'sevenhundred' return "
-                         "the top 700; 'fivehundred' return the top 500; 'threehundred' "
-                         "return the top 300; 'onehundred' return the top 100 positions; "
-                         "'fifty' return the top 50 positions; 'twentyfive' return the top "
-                         "25 positions; None, the complete alignment will be used"))
+                   help=('Specify which function to use to compute the number of positions '
+                         'to retain from single marker MSAs for the concatenated MSA. '
+                         '"phylophlan" compute the number of position for each marker as '
+                         'in PhyloPhlAn (almost!) (works only when --database phylophlan); '
+                         '"onethousand" return the top 1000 positions; "sevenhundred" return '
+                         'the top 700; "fivehundred" return the top 500; "threehundred" '
+                         'return the top 300; "onehundred" return the top 100 positions; '
+                         '"fifty" return the top 50 positions; "twentyfive" return the top '
+                         '25 positions; None, the complete alignment will be used'))
     p.add_argument('--unknown_fraction', type=float, default=UNKNOWN_FRACTION,
-                   help=("Define the amount of unknowns ('X' and '-') allowed in each "
-                         "column of the MSA of the markers"))
+                   help=('Define the amount of unknowns ("X" and "-") allowed in each '
+                         'column of the MSA of the markers'))
     p.add_argument('--scoring_function', default=None,
                    choices=SCORING_FUNCTION_CHOICES,
                    help=("Specify which scoring function to use to evaluate columns in "
                          "the MSA results"))
     p.add_argument('--sort', action='store_true', default=False,
-                   help="If specified, the markers will be ordered. "
-                   "When using the PhyloPhlAn database, it will be automatically set to 'True'")
+                   help=('If specified, the markers will be ordered, when using the '
+                         'PhyloPhlAn database, it will be automatically set to "True"'))
     p.add_argument('--remove_fragmentary_entries', action='store_true', default=False,
                    help=("If specified the MSAs will be checked and cleaned from fragmentary "
                          "entries. See --fragmentary_threshold for the threshold values "
@@ -221,9 +207,9 @@
                          "amino acid to use for each of the markers for the gene tree "
                          "reconstruction. File must be tab-separated"))
     p.add_argument('--remove_only_gaps_entries', action='store_true', default=False,
-                   help=("If specified, entries in the MSAs composed only of gaps ('-') will be "
-                         "removed. This is equivalent to specify '--remove_fragmentary_entries "
-                         "--fragmentary_threshold 1'"))
+                   help=('If specified, entries in the MSAs composed only of gaps ("-") '
+                         'will be removed. This is equivalent to specify '
+                         '"--remove_fragmentary_entries --fragmentary_threshold 1"'))
     p.add_argument('--mutation_rates', action='store_true', default=False,
                    help=("If specified will produced a mutation rates table for each of "
                          "the aligned markers"))
@@ -254,10 +240,10 @@
                        help="Set the extension for the proteomes in your inputs")
 
     p.add_argument('--verbose', action='store_true', default=False,
-                   help="Makes PhyloPhlAn2 verbose")
+                   help="Makes PhyloPhlAn verbose")
     p.add_argument('-v', '--version', action='version',
                    version='PhyloPhlAn version {} ({})'.format(__version__, __date__),
-                   help="Prints the current PhyloPhlAn2 version")
+                   help="Prints the current PhyloPhlAn version")
 
     return p.parse_args()
 
