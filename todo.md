# To-do list

## High
* Allow the user to use the full alignment (.aln) instead of using the 'most infomative' (.sub.aln). Have a look at the screen() function, row 357.

## Medium
* Allow the user to specify and use a personal reference dataset instead of using the one of PhyloPhlAn. There are some 400s hard-coded to fix

<<<<<<< HEAD
# Low
* remove circlader and add graphlan
=======
## Low
>>>>>>> dc759fe7
<|MERGE_RESOLUTION|>--- conflicted
+++ resolved
@@ -6,9 +6,4 @@
 ## Medium
 * Allow the user to specify and use a personal reference dataset instead of using the one of PhyloPhlAn. There are some 400s hard-coded to fix
 
-<<<<<<< HEAD
-# Low
-* remove circlader and add graphlan
-=======
-## Low
->>>>>>> dc759fe7
+## Low